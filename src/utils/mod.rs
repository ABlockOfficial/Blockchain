--- conflicted
+++ resolved
@@ -70,9 +70,6 @@
 /// of a type, which can be used for test purposes. These placeholder values are consistent
 /// across program runs.
 #[cfg(test)]
-<<<<<<< HEAD
-pub trait PlaceholderIndexed : Sized {
-=======
 pub trait PlaceholderSeed: Sized + PartialEq {
     /// Gets a dummy valid of this type which can be used for test purposes.
     ///
@@ -100,7 +97,6 @@
         Self::placeholder_seed_parts([ seed.as_ref() ])
     }
 
->>>>>>> 675e0eba
     /// Gets a dummy valid of this type which can be used for test purposes.
     ///
     /// This allows acquiring multiple distinct placeholder values which are still consistent
@@ -111,13 +107,6 @@
     /// * `index`  - the index of the placeholder value to obtain. Two placeholder values generated
     ///              from the same index are guaranteed to be equal (even across multiple test runs,
     ///              so long as the value format doesn't change).
-<<<<<<< HEAD
-    fn placeholder_indexed(index: u64) -> Self;
-
-    /// Gets an array of placeholder values of this type which can be used for test purposes.
-    fn placeholder_array_indexed<const N: usize>(base_index: u64) -> [Self; N] {
-        core::array::from_fn(|n| Self::placeholder_indexed(base_index.wrapping_add(n as u64)))
-=======
     fn placeholder_indexed(index: u64) -> Self {
         Self::placeholder_seed_parts([ index.to_le_bytes().as_slice() ])
     }
@@ -132,20 +121,13 @@
     /// Gets an array of placeholder values of this type which can be used for test purposes.
     fn placeholder_array_indexed<const N: usize>(base_index: u64) -> [Self; N] {
         Self::placeholder_array_seed(base_index.to_le_bytes())
->>>>>>> 675e0eba
     }
 }
 
 #[cfg(test)]
-<<<<<<< HEAD
-impl<T: PlaceholderIndexed> Placeholder for T {
-    fn placeholder() -> Self {
-        Self::placeholder_indexed(0)
-=======
 impl<T: PlaceholderSeed> Placeholder for T {
     fn placeholder() -> Self {
         <Self as PlaceholderSeed>::placeholder_seed_parts([])
->>>>>>> 675e0eba
     }
 }
 
@@ -158,13 +140,9 @@
 ///
 /// * `seed_parts`   - the parts of the seed, which will be concatenated to form the RNG seed
 #[cfg(test)]
-<<<<<<< HEAD
-pub fn placeholder_bytes<const N: usize>(seed_parts: &[&[u8]]) -> [u8; N] {
-=======
 pub fn placeholder_bytes<'a, const N: usize>(
     seed_parts: impl IntoIterator<Item = &'a [u8]>
 ) -> [u8; N] {
->>>>>>> 675e0eba
     // Use Shake-256 to generate an arbitrarily large number of random bytes based on the given seed.
     let mut shake256 = sha3::Shake256::default();
     for slice in seed_parts {
@@ -175,7 +153,6 @@
     let mut res = [0u8; N];
     sha3::digest::XofReader::read(&mut reader, &mut res);
     res
-<<<<<<< HEAD
 }
 
 /// A trait which indicates that a type can be represented by an ordinal number.
@@ -214,6 +191,4 @@
     ///
     /// * `name` - The name
     fn from_name(name: &str) -> Result<Self, &str>;
-=======
->>>>>>> 675e0eba
 }