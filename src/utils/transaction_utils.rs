use crate::constants::*;
use crate::crypto::sha3_256;
use crate::crypto::sign_ed25519::{self as sign, sign_detached, PublicKey, SecretKey};
use crate::primitives::asset::Asset;
use crate::primitives::druid::{DdeValues, DruidExpectation};
use crate::primitives::transaction::*;
use crate::script::lang::Script;
use crate::script::{OpCodes, StackEntry};
use bincode::serialize;
use std::collections::BTreeMap;
use tracing::debug;

pub struct ReceiverInfo {
    pub address: String,
    pub asset: Asset,
}

/// Builds a P2SH address
///
/// ### Arguments
///
/// * `script` - Script to build address for
pub fn construct_p2sh_address(script: &Script) -> String {
    let bytes = match serialize(script) {
        Ok(bytes) => bytes,
        Err(_) => vec![],
    };
    let mut addr = hex::encode(sha3_256::digest(&bytes));
    addr.insert(ZERO, P2SH_PREPEND as char);
    addr.truncate(STANDARD_ADDRESS_LENGTH);
    addr
}

/// Builds an address from a public key
///
/// ### Arguments
///
/// * `pub_key` - A public key to build an address from
pub fn construct_address(pub_key: &PublicKey) -> String {
    hex::encode(sha3_256::digest(pub_key.as_ref()))
}

/// Constructs signable string for OutPoint
///
/// ### Arguments
///
/// * `out_point`   - OutPoint value
pub fn get_out_point_signable_string(out_point: &OutPoint) -> String {
    format!("{}-{}", out_point.n, out_point.t_hash)
}

/// Constructs signable hash for a TxIn
///
/// ### Arguments
///
/// * `previous_out`   - Previous transaction used as input
pub fn construct_tx_in_signable_hash(previous_out: &OutPoint) -> String {
    hex::encode(sha3_256::digest(
        get_out_point_signable_string(previous_out).as_bytes(),
    ))
}

/// Constructs signable string for an Asset
///
/// ### Arguments
///
/// * `asset`   - Asset to sign
pub fn get_asset_signable_string(asset: &Asset) -> String {
    match asset {
        Asset::Token(token_amount) => format!("Token:{}", token_amount.0),
        Asset::Item(item) => format!("Item:{}", item.amount),
    }
}

/// Constructs signable asset hash for a TxIn
///
/// ### Arguments
///
/// * `asset`   - Asset to sign
pub fn construct_tx_in_signable_asset_hash(asset: &Asset) -> String {
    hex::encode(sha3_256::digest(
        get_asset_signable_string(asset).as_bytes(),
    ))
}

/// Constructs signable string for a StackEntry
///
/// ### Arguments
///
/// * `entry`   - StackEntry to obtain signable string for
pub fn get_stack_entry_signable_string(entry: &StackEntry) -> String {
    match entry {
        StackEntry::Op(op) => format!("Op:{op}"),
        StackEntry::Signature(signature) => {
            format!("Signature:{}", hex::encode(signature.as_ref()))
        }
        StackEntry::PubKey(pub_key) => format!("PubKey:{}", hex::encode(pub_key.as_ref())),
        StackEntry::Num(num) => format!("Num:{num}"),
        StackEntry::Bytes(bytes) => format!("Bytes:{}", hex::encode(bytes)),
    }
}

/// Constructs signable string from both TxIns and TxOuts
///
/// ### Arguments
///
/// * `tx_in`   - TxIn values
/// * `tx_out`  - TxOut values
pub fn construct_tx_in_out_signable_hash(tx_in: &TxIn, tx_out: &[TxOut]) -> String {
    let mut signable_list = tx_out
        .iter()
        .map(|tx| {
            debug!("txout: {:?}", tx);
            serde_json::to_string(tx).unwrap_or("".to_string())
        })
        .collect::<Vec<String>>();

    let tx_in_value = serde_json::to_string(&tx_in.previous_out).unwrap_or("".to_string());

    signable_list.push(tx_in_value);
    let signable = signable_list.join("");
    debug!("Formatted string for signing: {signable}");
    debug!(
        "Hash: {:?}",
        hex::encode(sha3_256::digest(signable.as_bytes()))
    );

    hex::encode(sha3_256::digest(signable.as_bytes()))
}

/// Constructs signable string for Script stack
///
/// ### Arguments
///
/// * `stack`   - StackEntry vector
pub fn get_script_signable_string(stack: &[StackEntry]) -> String {
    stack
        .iter()
        .map(get_stack_entry_signable_string)
        .collect::<Vec<String>>()
        .join("-")
}

/// Constructs signable string for TxIn
///
/// ### Arguments
///
/// * `tx_in`   - TxIn value
pub fn get_tx_in_address_signable_string(tx_in: &TxIn) -> String {
    let out_point_signable_string = match &tx_in.previous_out {
        Some(out_point) => get_out_point_signable_string(out_point),
        None => "null".to_owned(),
    };
    let script_signable_string = get_script_signable_string(&tx_in.script_signature.stack);
    debug!("Formatted string: {out_point_signable_string}-{script_signable_string}");
    format!("{out_point_signable_string}-{script_signable_string}")
}

/// Constructs address for a TxIn collection
///
/// ### Arguments
///
/// * `tx_ins`   - TxIn collection
pub fn construct_tx_ins_address(tx_ins: &[TxIn]) -> String {
    let signable_tx_ins = tx_ins
        .iter()
        .map(get_tx_in_address_signable_string)
        .collect::<Vec<String>>()
        .join("-");
    hex::encode(sha3_256::digest(signable_tx_ins.as_bytes()))
}

/// Get all the hash to remove from UTXO set for the utxo_entries
///
/// ### Arguments
///
/// * `utxo_entries` - The entries to to provide an update for.
pub fn get_inputs_previous_out_point<'a>(
    utxo_entries: impl Iterator<Item = &'a Transaction>,
) -> impl Iterator<Item = &'a OutPoint> {
    utxo_entries
        .filter(|tx| !tx.is_create_tx())
        .flat_map(|val| val.inputs.iter())
        .map(|input| input.previous_out.as_ref().unwrap())
}

/// Get all the OutPoint and Transaction from the (hash,transactions)
///
/// ### Arguments
///
/// * `txs` - The entries to to provide an update for.
pub fn get_tx_with_out_point<'a>(
    txs: impl Iterator<Item = (&'a String, &'a Transaction)>,
) -> impl Iterator<Item = (OutPoint, &'a Transaction)> {
    txs.map(|(hash, tx)| (hash, tx, &tx.outputs))
        .flat_map(|(hash, tx, outs)| outs.iter().enumerate().map(move |(idx, _)| (hash, idx, tx)))
        .map(|(hash, idx, tx)| (OutPoint::new(hash.clone(), idx as i32), tx))
}

/// Get all the OutPoint and Transaction from the (hash,transactions)
///
/// ### Arguments
///
/// * `txs` - The entries to to provide an update for.
pub fn get_tx_with_out_point_cloned<'a>(
    txs: impl Iterator<Item = (&'a String, &'a Transaction)> + 'a,
) -> impl Iterator<Item = (OutPoint, Transaction)> + 'a {
    get_tx_with_out_point(txs).map(|(h, tx)| (h, tx.clone()))
}

/// Get all the OutPoint and TxOut from the (hash,transactions)
///
/// ### Arguments
///
/// * `txs` - The entries to to provide an update for.
pub fn get_tx_out_with_out_point<'a>(
    txs: impl Iterator<Item = (&'a String, &'a Transaction)>,
) -> impl Iterator<Item = (OutPoint, &'a TxOut)> {
    txs.map(|(hash, tx)| (hash, tx.outputs.iter()))
        .flat_map(|(hash, outs)| outs.enumerate().map(move |(idx, txo)| (hash, idx, txo)))
        .map(|(hash, idx, txo)| (OutPoint::new(hash.clone(), idx as i32), txo))
}

/// Get all fee outputs from the (hash,transactions)
///
/// ### Arguments
///
/// * `txs` - The entries to to provide an update for.
pub fn get_fees_with_out_point<'a>(
    txs: impl Iterator<Item = (&'a String, &'a Transaction)>,
) -> impl Iterator<Item = (OutPoint, &'a TxOut)> {
    txs.map(|(hash, tx)| (hash, tx.fees.iter()))
        .flat_map(|(hash, outs)| outs.enumerate().map(move |(idx, txo)| (hash, idx, txo)))
        .map(|(hash, idx, txo)| (OutPoint::new(hash.clone(), idx as i32), txo))
}

/// Get all fee outputs from the (hash,transactions)
///
/// ### Arguments
///
/// * `txs` - The entries to to provide an update for.
pub fn get_fees_with_out_point_cloned<'a>(
    txs: impl Iterator<Item = (&'a String, &'a Transaction)> + 'a,
) -> impl Iterator<Item = (OutPoint, TxOut)> + 'a {
    txs.map(|(hash, tx)| (hash, tx.fees.iter()))
        .flat_map(|(hash, outs)| outs.enumerate().map(move |(idx, txo)| (hash, idx, txo)))
        .map(|(hash, idx, txo)| (OutPoint::new(hash.clone(), idx as i32), txo.clone()))
}

/// Get all the OutPoint and TxOut from the (hash,transactions)
///
/// ### Arguments
///
/// * `txs` - The entries to to provide an update for.
pub fn get_tx_out_with_out_point_cloned<'a>(
    txs: impl Iterator<Item = (&'a String, &'a Transaction)> + 'a,
) -> impl Iterator<Item = (OutPoint, TxOut)> + 'a {
    get_tx_out_with_out_point(txs).map(|(o, txo)| (o, txo.clone()))
}

/// Constructs the UTXO set for the current state of the blockchain
///
/// ### Arguments
///
/// * `current_utxo` - The current UTXO set to be updated.
pub fn update_utxo_set(current_utxo: &mut BTreeMap<OutPoint, Transaction>) {
    let value_set: Vec<OutPoint> = get_inputs_previous_out_point(current_utxo.values())
        .cloned()
        .collect();
    value_set.iter().for_each(move |t_hash| {
        current_utxo.remove(t_hash);
    });
}

/// Constructs a search-valid hash for a transaction to be added to the blockchain
///
/// ### Arguments
///
/// * `tx`  - Transaction to hash
pub fn construct_tx_hash(tx: &Transaction) -> String {
    let bytes = match serialize(tx) {
        Ok(bytes) => bytes,
        Err(_) => vec![],
    };
    let mut hash = hex::encode(sha3_256::digest(&bytes));
    hash.insert(ZERO, TX_PREPEND as char);
    hash.truncate(TX_HASH_LENGTH);
    hash
}

/// Constructs a valid TxIn for a new create asset transaction
///
/// ### Arguments
///
/// * `block_num`   - Block number
/// * `asset`       - Asset to create
/// * `public_key`  - Public key to sign with
/// * `secret_key`  - Corresponding private key
pub fn construct_create_tx_in(
    block_num: u64,
    asset: &Asset,
    public_key: PublicKey,
    secret_key: &SecretKey,
) -> Vec<TxIn> {
    let asset_hash = construct_tx_in_signable_asset_hash(asset);
    let signature = sign::sign_detached(asset_hash.as_bytes(), secret_key);

    vec![TxIn {
        previous_out: None,
        script_signature: Script::new_create_asset(block_num, asset_hash, signature, public_key),
    }]
}

/// Constructs a item data asset for use in accepting payments
/// TODO: On compute, figure out a way to ease flow of items without issue for users
///
/// ### Arguments
///
/// * `block_num`           - Block number
/// * `public_key`          - Public key for the output address
/// * `secret_key`          - Corresponding secret key for signing data
/// * `amount`              - Amount of item assets to create
pub fn construct_item_create_tx(
    block_num: u64,
    public_key: PublicKey,
    secret_key: &SecretKey,
    amount: u64,
    genesis_hash_spec: GenesisTxHashSpec,
    fee: Option<ReceiverInfo>,
    metadata: Option<String>,
) -> Transaction {
    let genesis_hash = genesis_hash_spec.get_genesis_hash();
    let asset = Asset::item(amount, genesis_hash, metadata);
    let receiver_address = construct_address(&public_key);

    let tx_ins = construct_create_tx_in(block_num, &asset, public_key, secret_key);
    let tx_out = TxOut {
        value: asset,
        script_public_key: Some(receiver_address),
        ..Default::default()
    };

    construct_tx_core(tx_ins, vec![tx_out], fee)
}

/// Constructs a transaction to pay a receiver
///
/// TODO: Check whether the `amount` is valid in the TxIns
/// TODO: Call this a charity tx or something, as a payment is an exchange of goods
///
/// ### Arguments
///
/// * `tx_ins`              - Input/s to pay from
/// * `receiver_address`    - Address to send to
/// * `drs_block_hash`      - Hash of the block containing the original DRS. Only for data trades
/// * `asset`               - Asset to send
/// * `locktime`            - Block height below which the payment is restricted. "0" means no locktime
pub fn construct_payment_tx(
    tx_ins: Vec<TxIn>,
    receiver: ReceiverInfo,
    fee: Option<ReceiverInfo>,
    locktime: u64,
    key_material: &BTreeMap<OutPoint, (PublicKey, SecretKey)>,
) -> Transaction {
    let tx_out = TxOut {
        value: receiver.asset,
        locktime,
        script_public_key: Some(receiver.address),
    };
    let tx_outs = vec![tx_out];
    let final_tx_ins = update_input_signatures(&tx_ins, &tx_outs, key_material);

    construct_tx_core(final_tx_ins, tx_outs, fee)
}

/// Constructs a P2SH transaction to pay a receiver
///
/// ### Arguments
///
/// * `tx_ins`              - Input/s to pay from
/// * `script`              - Script to validate
/// * `drs_block_hash`      - Hash of the block containing the original DRS. Only for data trades
/// * `asset`               - Asset to send
/// * `locktime`            - Block height below which the payment is restricted. "0" means no locktime
pub fn construct_p2sh_tx(
    tx_ins: Vec<TxIn>,
    fee: Option<ReceiverInfo>,
    script: &Script,
    asset: Asset,
    locktime: u64,
    key_material: &BTreeMap<OutPoint, (PublicKey, SecretKey)>,
) -> Transaction {
    let script_hash = construct_p2sh_address(script);

    let tx_out = TxOut {
        value: asset,
        locktime,
        script_public_key: Some(script_hash),
    };
    let tx_outs = vec![tx_out];
    let final_tx_ins = update_input_signatures(&tx_ins, &tx_outs, key_material);

    construct_tx_core(final_tx_ins, tx_outs, fee)
}

/// Constructs a P2SH transaction to burn tokens
///
/// ### Arguments
///
/// * `tx_ins`  - Input/s to pay from
pub fn construct_burn_tx(
    tx_ins: Vec<TxIn>,
    fee: Option<ReceiverInfo>,
    key_material: &BTreeMap<OutPoint, (PublicKey, SecretKey)>,
) -> Transaction {
    let s = vec![StackEntry::Op(OpCodes::OP_BURN)];
    let script = Script::from(s);
    let script_hash = construct_p2sh_address(&script);

    let tx_out = TxOut {
        script_public_key: Some(script_hash),
        ..Default::default()
    };
    let tx_outs = vec![tx_out];

    let final_tx_ins = update_input_signatures(&tx_ins, &tx_outs, key_material);

    construct_tx_core(final_tx_ins, tx_outs, fee)
}

/// Constructs a transaction to pay a receiver
/// If TxIn collection does not add up to the exact amount to pay,
/// payer will always need to provide a return payment in tx_outs,
/// otherwise the excess will be burnt and unusable.
///
/// TODO: Check whether the `amount` is valid in the TxIns
/// TODO: Call this a charity tx or something, as a payment is an exchange of goods
///
/// ### Arguments
///
/// * `tx_ins`     - Address/es to pay from
/// * `tx_outs`    - Address/es to send to
pub fn construct_tx_core(
    tx_ins: Vec<TxIn>,
    tx_outs: Vec<TxOut>,
    fee: Option<ReceiverInfo>,
) -> Transaction {
    let fee_tx_out = match fee {
        Some(fee) => vec![TxOut {
            value: fee.asset,
            locktime: 0,
            script_public_key: Some(fee.address),
        }],
        None => vec![],
    };

    Transaction {
        inputs: tx_ins,
        outputs: tx_outs,
        fees: fee_tx_out,
        ..Default::default()
    }
}

/// Constructs a core item-based payment transaction
///
/// ### Arguments
///
/// * `from_address`    - Address receiving asset from
/// * `to_address`      - Address sending asset to
/// * `asset`           - Asset to send
/// * `tx_ins`          - TxIns for outgoing transaction
/// * `out`             - The TxOut for this send
/// * `druid`           - DRUID to match on
pub fn construct_rb_tx_core(
    tx_ins: Vec<TxIn>,
    tx_outs: Vec<TxOut>,
    fee: Option<ReceiverInfo>,
    druid: String,
    druid_expectation: Vec<DruidExpectation>,
    key_material: &BTreeMap<OutPoint, (PublicKey, SecretKey)>,
) -> Transaction {
    let mut tx = construct_tx_core(tx_ins, tx_outs, fee);

    tx.inputs = update_input_signatures(&tx.inputs, &tx.outputs, key_material);

    tx.druid_info = Some(DdeValues {
        druid,
        participants: 2,
        expectations: druid_expectation,
        genesis_hash: None,
    });

    tx
}

/// Updates the input signatures with output information
///
/// ### Arguments
///
/// * `tx_ins`          - Inputs to the transaction
/// * `tx_outs`         - Outputs of the transaction
/// * `key_material`    - Key material for signing
pub fn update_input_signatures(
    tx_ins: &[TxIn],
    tx_outs: &[TxOut],
    key_material: &BTreeMap<OutPoint, (PublicKey, SecretKey)>,
) -> Vec<TxIn> {
    let mut tx_ins = tx_ins.to_vec();

    debug!("TxOuts: {:?}", tx_outs);
    for tx_in in tx_ins.iter_mut() {
        let signable_prev_out = TxIn {
            previous_out: tx_in.previous_out.clone(),
            script_signature: Script::new(),
        };

        debug!("Signable prev out: {:?}", signable_prev_out.previous_out);
        let signable_hash = construct_tx_in_out_signable_hash(&signable_prev_out, tx_outs);
        let previous_out = signable_prev_out.previous_out;

        debug!("Signable hash: {:?}", signable_hash);

        if previous_out.is_some() && key_material.get(&previous_out.clone().unwrap()).is_some() {
            let pk = key_material.get(&previous_out.clone().unwrap()).unwrap().0;
            let sk = &key_material.get(&previous_out.unwrap()).unwrap().1;

            let script_signature = Script::pay2pkh(
                hex::decode(&signable_hash).unwrap(),
                sign_detached(signable_hash.as_bytes(), sk),
                pk,
            );

            tx_in.script_signature = script_signature;
        }
    }

    tx_ins
}

/// Constructs the "send" half of a item-based payment
/// transaction
///
/// ### Arguments
///
/// * `receiver_address`    - Own address to receive item to
/// * `amount`              - Amount of token to send
/// * `locktime`            - Block height to lock the current transaction to
pub fn construct_rb_payments_send_tx(
    tx_ins: Vec<TxIn>,
    mut tx_outs: Vec<TxOut>,
    fee: Option<ReceiverInfo>,
    receiver: ReceiverInfo,
    locktime: u64,
    druid_info: DdeValues,
    key_material: &BTreeMap<OutPoint, (PublicKey, SecretKey)>,
) -> Transaction {
    let out = TxOut {
        value: receiver.asset,
        locktime,
        script_public_key: Some(receiver.address),
    };
    tx_outs.push(out);
    construct_rb_tx_core(
        tx_ins,
        tx_outs,
        fee,
        druid_info.druid,
        druid_info.expectations,
        key_material,
    )
}

/// Constructs the "receive" half of a item-based payment
/// transaction
///
/// ### Arguments
///
/// * `tx_ins`              - Inputs to item data asset
/// * `sender_address`      - Address of sender
/// * `sender_send_addr`    - Input hash used by sender to send tokens
/// * `own_address`         - Own address to receive tokens to
/// * `amount`              - Number of tokens expected
/// * `locktime`            - Block height below which the payment item is restricted. "0" means no locktime
/// * `druid`               - The matching DRUID value
pub fn construct_rb_receive_payment_tx(
    tx_ins: Vec<TxIn>,
    mut tx_outs: Vec<TxOut>,
    fee: Option<ReceiverInfo>,
    sender_address: String,
    locktime: u64,
    druid_info: DdeValues,
    key_material: &BTreeMap<OutPoint, (PublicKey, SecretKey)>,
) -> Transaction {
    let out = TxOut {
        value: Asset::item(1, druid_info.genesis_hash, None),
        locktime,
        script_public_key: Some(sender_address),
    };
    tx_outs.push(out);
    construct_rb_tx_core(
        tx_ins,
        tx_outs,
        fee,
        druid_info.druid,
        druid_info.expectations,
        key_material,
    )
}

/// Constructs a set of TxIns for a payment
///
/// ### Arguments
///
/// * `tx_values`   - Series of values required for TxIn construction
pub fn construct_payment_tx_ins(tx_values: Vec<TxConstructor>) -> Vec<TxIn> {
    let mut tx_ins = Vec::new();

    for entry in tx_values {
        let signable_prev_out = TxIn {
            previous_out: Some(entry.previous_out),
            script_signature: Script::new(),
        };
        let previous_out = signable_prev_out.previous_out;
        let script_signature = Script::new();

        tx_ins.push(TxIn {
            previous_out,
            script_signature,
        });
    }

    tx_ins
}

/// Constructs the TxIn for a P2SH redemption. The redeemer must supply a script that
/// matches the scriptPubKey of the output being spent.
///
/// ### Arguments
///
/// * `tx_values`   - Series of values required for TxIn construction
/// * `script`      - Script to be used in the scriptSig
pub fn construct_p2sh_redeem_tx_ins(tx_values: TxConstructor, script: Script) -> Vec<TxIn> {
    let mut tx_ins = Vec::new();
    let previous_out = Some(tx_values.previous_out);

    tx_ins.push(TxIn {
        previous_out,
        script_signature: script,
    });

    tx_ins
}

/// Constructs a dual double entry tx
///
/// ### Arguments
///
/// * `druid`                           - DRUID value to match with the other party
/// * `tx_ins`                          - Addresses to pay from
/// * `send_asset_drs_hash`             - Hash of the block containing the DRS for the sent asset. Only applicable to data trades
/// * `participants`                    - Participants in trade
/// * `(send_address, receive_address)` - Send and receive addresses as a tuple
/// * `(send_asset, receive_asset)`     - Send and receive assets as a tuple
pub fn construct_dde_tx(
    druid_info: DdeValues,
    tx_ins: Vec<TxIn>,
    tx_outs: Vec<TxOut>,
    fee: Option<ReceiverInfo>,
    key_material: &BTreeMap<OutPoint, (PublicKey, SecretKey)>,
) -> Transaction {
    let mut tx = construct_tx_core(tx_ins, tx_outs, fee);

    tx.inputs = update_input_signatures(&tx.inputs, &tx.outputs, key_material);
    tx.druid_info = Some(druid_info);

    tx
}

/*---- TESTS ----*/

#[cfg(test)]
mod tests {
    use super::*;
    use crate::crypto::sign_ed25519::{self as sign, Signature};
    use crate::primitives::asset::{AssetValues, ItemAsset, TokenAmount};
    use crate::script::OpCodes;
    use crate::utils::script_utils::{tx_has_valid_p2sh_script, tx_outs_are_valid};

<<<<<<< HEAD
    fn test_construct_valid_inputs() -> (Vec<TxIn>, String, BTreeMap<OutPoint, (PublicKey, SecretKey)>) {
=======
    #[test]
    // Creates a valid payment transaction
    fn test_construct_a_valid_payment_tx() {
        test_construct_a_valid_payment_tx_common(None);
    }

    #[test]
    // Creates a valid payment transaction
    fn test_construct_a_valid_payment_tx_v0() {
        test_construct_a_valid_payment_tx_common(Some(NETWORK_VERSION_V0));
    }

    #[test]
    // Creates a valid payment transaction
    fn test_construct_a_valid_payment_tx_temp() {
        test_construct_a_valid_payment_tx_common(Some(NETWORK_VERSION_TEMP));
    }

    fn test_construct_valid_inputs(
        address_version: Option<u64>,
    ) -> (
        Vec<TxIn>,
        String,
        BTreeMap<OutPoint, (PublicKey, SecretKey)>,
    ) {
>>>>>>> 7bf4c4e7
        let (_pk, sk) = sign::gen_keypair();
        let (pk, _sk) = sign::gen_keypair();
        let t_hash = vec![0, 0, 0];
        let signature = sign::sign_detached(&t_hash, &sk);
        let drs_block_hash = hex::encode(vec![1, 2, 3, 4, 5, 6]);
        let mut key_material = BTreeMap::new();
        let prev_out = OutPoint::new(hex::encode(t_hash), 0);

        key_material.insert(prev_out.clone(), (pk, sk));

        let tx_const = TxConstructor {
            previous_out: prev_out,
            signatures: vec![signature],
            pub_keys: vec![pk],
        };

        let tx_ins = construct_payment_tx_ins(vec![tx_const]);

        (tx_ins, drs_block_hash, key_material)
    }

    #[test]
    fn test_construct_a_valid_p2sh_tx() {
        let token_amount = TokenAmount(400000);
<<<<<<< HEAD
        let (tx_ins, _drs_block_hash, key_material) = test_construct_valid_inputs();
=======
        let (tx_ins, _drs_block_hash, key_material) =
            test_construct_valid_inputs(Some(NETWORK_VERSION_V0));
>>>>>>> 7bf4c4e7
        let mut script = Script::new_for_coinbase(10);
        script.stack.push(StackEntry::Op(OpCodes::OP_DROP));

        let p2sh_tx = construct_p2sh_tx(
            tx_ins,
            None,
            &script,
            Asset::Token(token_amount),
            0,
            &key_material,
        );

        let spending_tx_hash = construct_tx_hash(&p2sh_tx);

        let tx_const = TxConstructor {
            previous_out: OutPoint::new(spending_tx_hash, 0),
            signatures: vec![],
            pub_keys: vec![],
        };

        let redeeming_tx_ins = construct_p2sh_redeem_tx_ins(tx_const, script.clone());
        let redeeming_tx = construct_payment_tx(
            redeeming_tx_ins,
            ReceiverInfo {
                address: hex::encode(vec![0; 32]),
                asset: Asset::Token(token_amount),
            },
            None,
            0,
            &key_material,
        );
        let p2sh_script_pub_key = p2sh_tx.outputs[0].script_public_key.as_ref().unwrap();

        assert_eq!(Asset::Token(token_amount), p2sh_tx.outputs[0].value);
        assert_eq!(p2sh_script_pub_key.as_bytes()[0], P2SH_PREPEND);
        assert_eq!(p2sh_script_pub_key.len(), STANDARD_ADDRESS_LENGTH);
        assert!(tx_has_valid_p2sh_script(
            &redeeming_tx.inputs[0].script_signature,
            p2sh_tx.outputs[0].script_public_key.as_ref().unwrap()
        ));

        // TODO: Add assertion for full tx validity
    }

    #[test]
    fn test_construct_a_valid_burn_tx() {
        let token_amount = TokenAmount(400000);
<<<<<<< HEAD
        let (tx_ins, _drs_block_hash, key_material) = test_construct_valid_inputs();
=======
        let (tx_ins, _drs_block_hash, key_material) =
            test_construct_valid_inputs(Some(NETWORK_VERSION_V0));
>>>>>>> 7bf4c4e7

        let burn_tx = construct_burn_tx(tx_ins, None, &key_material);

        let spending_tx_hash = construct_tx_hash(&burn_tx);

        let tx_const = TxConstructor {
            previous_out: OutPoint::new(spending_tx_hash, 0),
            signatures: vec![],
            pub_keys: vec![],
        };

        let s = vec![StackEntry::Op(OpCodes::OP_BURN)];
        let script = Script::from(s);

        let redeeming_tx_ins = construct_p2sh_redeem_tx_ins(tx_const, script);
        let redeeming_tx = construct_payment_tx(
            redeeming_tx_ins,
            ReceiverInfo {
                address: hex::encode(vec![0; 32]),
                asset: Asset::Token(token_amount),
            },
            None,
            0,
            &key_material,
        );
        let burn_script_pub_key = burn_tx.outputs[0].script_public_key.as_ref().unwrap();
        debug!("{:?}", burn_script_pub_key);

        assert_eq!(burn_script_pub_key.as_bytes()[0], P2SH_PREPEND);
        assert_eq!(burn_script_pub_key.len(), STANDARD_ADDRESS_LENGTH);
        assert!(!redeeming_tx.inputs[0].script_signature.interpret());
        assert!(!tx_has_valid_p2sh_script(
            &redeeming_tx.inputs[0].script_signature,
            burn_tx.outputs[0].script_public_key.as_ref().unwrap()
        ));

        // TODO: Add assertion for full tx validity
    }

    #[test]
    fn test_construct_a_valid_payment_tx() {
        let (tx_ins, _drs_block_hash, key_material) = test_construct_valid_inputs();

        let token_amount = TokenAmount(400000);
        let payment_tx = construct_payment_tx(
            tx_ins,
            ReceiverInfo {
                address: hex::encode(vec![0; 32]),
                asset: Asset::Token(token_amount),
            },
            None,
            0,
            &key_material,
        );
        assert_eq!(Asset::Token(token_amount), payment_tx.outputs[0].value);
        assert_eq!(
            payment_tx.outputs[0].script_public_key,
            Some(hex::encode(vec![0; 32]))
        );
    }

    #[test]
    /// Creates a valid payment transaction including fees
    fn test_construct_valid_payment_tx_with_fees() {
        let (tx_ins, _drs_block_hash, key_material) = test_construct_valid_inputs();

        let token_amount = TokenAmount(400000);
        let fee_amount = TokenAmount(1000);
        let payment_tx = construct_payment_tx(
            tx_ins,
            ReceiverInfo {
                address: hex::encode(vec![0; 32]),
                asset: Asset::Token(token_amount),
            },
            Some(ReceiverInfo {
                address: hex::encode(vec![0; 32]),
                asset: Asset::Token(fee_amount),
            }),
            0,
            &key_material,
        );
        assert_eq!(Asset::Token(token_amount), payment_tx.outputs[0].value);
        assert_eq!(Asset::Token(fee_amount), payment_tx.fees[0].value);
    }

    #[test]
    /// Creates a valid payment transaction including fees
    fn test_token_onspend_with_fees() {
        let (_pk, sk) = sign::gen_keypair();
        let (pk, _sk) = sign::gen_keypair();
        let t_hash = vec![0, 0, 0];
        let signature = sign::sign_detached(&t_hash, &sk);
        let tokens = TokenAmount(400000);
        let fees = TokenAmount(1000);
        let prev_out = OutPoint::new(hex::encode(t_hash), 0);
        let mut key_material = BTreeMap::new();
        key_material.insert(prev_out.clone(), (pk, sk));

        let tx_const = TxConstructor {
            previous_out: prev_out.clone(),
            signatures: vec![signature],
            pub_keys: vec![pk],
        };

        let tx_ins = construct_payment_tx_ins(vec![tx_const]);
        let payment_tx_valid = construct_payment_tx(
            tx_ins,
            ReceiverInfo {
                address: hex::encode(vec![0; 32]),
                asset: Asset::Token(tokens),
            },
            Some(ReceiverInfo {
                address: hex::encode(vec![0; 32]),
                asset: Asset::Token(fees),
            }),
            0,
            &key_material,
        );

        let tx_ins_spent = AssetValues::new(tokens + fees, BTreeMap::new());

        assert!(
            tx_outs_are_valid(
                &payment_tx_valid.outputs,
                &payment_tx_valid.fees,
                tx_ins_spent
            )
            .0
        );
    }

    #[test]
    /// Checks the validity of on-spend for items with fees
    fn test_item_onspend_with_fees() {
        let (_pk, sk) = sign::gen_keypair();
        let (pk, _sk) = sign::gen_keypair();
        let t_hash = vec![0, 0, 0];
        let signature = sign::sign_detached(&t_hash, &sk);
        let fees = TokenAmount(1000);
        let prev_out = OutPoint::new(hex::encode(t_hash), 0);
        let mut key_material = BTreeMap::new();
        key_material.insert(prev_out.clone(), (pk, sk));

        let tx_const = TxConstructor {
            previous_out: prev_out.clone(),
            signatures: vec![signature],
            pub_keys: vec![pk],
        };

        let drs_tx_hash = "item_tx_hash".to_string();
        let item_asset_valid = ItemAsset::new(1000, Some(drs_tx_hash.clone()), None);

        let tx_ins = construct_payment_tx_ins(vec![tx_const]);
        let payment_tx_valid = construct_payment_tx(
            tx_ins,
            ReceiverInfo {
                address: hex::encode(vec![0; 32]),
                asset: Asset::Item(item_asset_valid),
            },
            Some(ReceiverInfo {
                address: hex::encode(vec![0; 32]),
                asset: Asset::Token(fees),
            }),
            0,
            &key_material,
        );

        let mut btree = BTreeMap::new();
        btree.insert(drs_tx_hash, 1000);
        let tx_ins_spent = AssetValues::new(fees, btree);

        assert!(
            tx_outs_are_valid(
                &payment_tx_valid.outputs,
                &payment_tx_valid.fees,
                tx_ins_spent
            )
            .0
        );
    }

    #[test]
    /// Checks the validity of the metadata on-spend for items
    fn test_item_onspend_metadata() {
        let (_pk, sk) = sign::gen_keypair();
        let (pk, _sk) = sign::gen_keypair();
        let t_hash = vec![0, 0, 0];
        let signature = sign::sign_detached(&t_hash, &sk);
        let prev_out = OutPoint::new(hex::encode(t_hash), 0);
        let mut key_material = BTreeMap::new();
        key_material.insert(prev_out.clone(), (pk, sk));

        let tx_const = TxConstructor {
            previous_out: prev_out.clone(),
            signatures: vec![signature],
            pub_keys: vec![pk],
        };

        let genesis_hash = "item_tx_hash".to_string();
        let item_asset_valid = ItemAsset::new(1000, Some(genesis_hash.clone()), None);

        let tx_ins = construct_payment_tx_ins(vec![tx_const]);
        let payment_tx_valid = construct_payment_tx(
            tx_ins,
            ReceiverInfo {
                address: hex::encode(vec![0; 32]),
                asset: Asset::Item(item_asset_valid),
            },
            None,
            0,
            &key_material,
        );

        let mut btree = BTreeMap::new();
        btree.insert(genesis_hash, 1000);
        let tx_ins_spent = AssetValues::new(TokenAmount(0), btree);

        assert!(tx_outs_are_valid(&payment_tx_valid.outputs, &[], tx_ins_spent).0);
    }

    #[test]
    // Creates a valid UTXO set
    fn test_construct_valid_utxo_set() {
        let (pk, sk) = sign::gen_keypair();

        let t_hash_1 = hex::encode(vec![0, 0, 0]);
        let signed = sign::sign_detached(t_hash_1.as_bytes(), &sk);

        let prev_out = OutPoint::new(hex::encode(t_hash_1), 0);
        let mut key_material = BTreeMap::new();
        key_material.insert(prev_out.clone(), (pk, sk.clone()));

        let tx_1 = TxConstructor {
            previous_out: OutPoint::new("".to_string(), 0),
            signatures: vec![signed],
            pub_keys: vec![pk],
        };

        let token_amount = TokenAmount(400000);
        let tx_ins_1 = construct_payment_tx_ins(vec![tx_1]);
        let payment_tx_1 = construct_payment_tx(
            tx_ins_1,
            ReceiverInfo {
                address: hex::encode(vec![0; 32]),
                asset: Asset::Token(token_amount),
            },
            None,
            0,
            &key_material,
        );
        let tx_1_hash = construct_tx_hash(&payment_tx_1);
        let tx_1_out_p = OutPoint::new(tx_1_hash.clone(), 0);
        key_material.insert(tx_1_out_p.clone(), (pk, sk));

        // Second tx referencing first
        let tx_2 = TxConstructor {
            previous_out: tx_1_out_p.clone(),
            signatures: vec![signed],
            pub_keys: vec![pk],
        };
        let tx_ins_2 = construct_payment_tx_ins(vec![tx_2]);
        let tx_outs = vec![TxOut::new_token_amount(
            hex::encode(vec![0; 32]),
            token_amount,
            None,
        )];
        let payment_tx_2 = construct_tx_core(tx_ins_2, tx_outs, None);

        let tx_2_hash = construct_tx_hash(&payment_tx_2);
        let tx_2_out_p = OutPoint::new(tx_2_hash, 0);

        // BTreemap
        let mut btree = BTreeMap::new();
        btree.insert(tx_1_out_p, payment_tx_1);
        btree.insert(tx_2_out_p.clone(), payment_tx_2);

        update_utxo_set(&mut btree);

        // Check that only one entry remains
        assert_eq!(btree.len(), 1);
        assert_ne!(btree.get(&tx_2_out_p), None);
    }

    #[test]
    // Creates a valid DDE transaction
    fn test_construct_a_valid_dde_tx() {
        let (_pk, sk) = sign::gen_keypair();
        let (pk, _sk) = sign::gen_keypair();
        let t_hash = hex::encode(vec![0, 0, 0]);
        let signature = sign::sign_detached(t_hash.as_bytes(), &sk);
        let prev_out = OutPoint::new(hex::encode(&t_hash), 0);
        let mut key_material = BTreeMap::new();
        key_material.insert(prev_out.clone(), (pk, sk));

        let to_asset = "2222".to_owned();
        let data = Asset::Item(ItemAsset {
            metadata: Some("hello".to_string()),
            amount: 1,
            genesis_hash: None,
        });

        let tx_const = TxConstructor {
            previous_out: prev_out.clone(),
            signatures: vec![signature],
            pub_keys: vec![pk],
        };

        let tx_ins = construct_payment_tx_ins(vec![tx_const]);
        let tx_outs = vec![TxOut {
            value: data.clone(),
            script_public_key: Some(to_asset.clone()),
            ..Default::default()
        }];

        let bytes = match serialize(&tx_ins) {
            Ok(bytes) => bytes,
            Err(_) => vec![],
        };
        let from_addr = hex::encode(bytes);

        // DDE params
        let druid = hex::encode(vec![1, 2, 3, 4, 5]);
        let participants = 2;
        let expects = vec![DruidExpectation {
            from: from_addr,
            to: to_asset,
            asset: data.clone(),
        }];

        // Actual DDE
        let druid_info = DdeValues {
            druid: druid.clone(),
            participants,
            expectations: expects.clone(),
            genesis_hash: None,
        };
        let dde = construct_dde_tx(druid_info, tx_ins, tx_outs, None, &key_material);

        assert_eq!(dde.druid_info.clone().unwrap().druid, druid);
        assert_eq!(dde.outputs[0].clone().value, data);
        assert_eq!(dde.druid_info.unwrap().participants, participants);
    }

    #[test]
    // Creates a valid item based tx pair
    fn test_construct_a_valid_item_tx_pair() {
        // Arrange
        //
        let amount = TokenAmount(33);
        let payment = TokenAmount(11);
        let druid = "VALUE".to_owned();

        let tx_input = construct_payment_tx_ins(vec![]);
        let from_addr = construct_tx_ins_address(&tx_input);

        let alice_addr = "1111".to_owned();
        let bob_addr = "00000".to_owned();

        let sender_address_excess = "11112".to_owned();

        let (pk, sk) = sign::gen_keypair();
        let mut key_material = BTreeMap::new();

        // Act
        //
        let send_tx = {
            let tx_ins = {
                // constructors with enough money for amount and excess, caller responsibility.
                construct_payment_tx_ins(vec![])
            };
            key_material.insert(OutPoint::new("".to_string(), 0), (pk, sk));

            let excess_tx_out =
                TxOut::new_token_amount(sender_address_excess, amount - payment, None);

            let expectation = DruidExpectation {
                from: from_addr.clone(),
                to: alice_addr.clone(),
                asset: Asset::item(1, Some("genesis_hash".to_owned()), None),
            };

            let mut tx = construct_rb_payments_send_tx(
                tx_ins,
                Vec::new(),
                None,
                ReceiverInfo {
                    address: bob_addr.clone(),
                    asset: Asset::Token(payment),
                },
                0,
                DdeValues {
                    druid: druid.clone(),
                    participants: 2,
                    expectations: vec![expectation],
                    genesis_hash: None,
                },
                &key_material,
            );

            tx.outputs.push(excess_tx_out);

            tx
        };

        let recv_tx = {
            let tx_ins = {
                // constructors with enough money for amount and excess, caller responsibility.
                let tx_ins_constructor = vec![];
                construct_payment_tx_ins(tx_ins_constructor)
            };
            let expectation = DruidExpectation {
                from: from_addr,
                to: bob_addr,
                asset: Asset::Token(payment),
            };

            let druid_info = DdeValues {
                druid: druid.clone(),
                participants: 2,
                expectations: vec![expectation],
                genesis_hash: Some("genesis_hash".to_owned()),
            };

            // create the sender that match the receiver.
            construct_rb_receive_payment_tx(
                tx_ins,
                Vec::new(),
                None,
                alice_addr,
                0,
                druid_info,
                &key_material,
            )
        };

        // Assert
        assert_eq!(
            send_tx
                .druid_info
                .as_ref()
                .map(|v| (&v.druid, v.participants)),
            Some((&druid, 2))
        );
        assert_eq!(
            recv_tx
                .druid_info
                .as_ref()
                .map(|v| (&v.druid, v.participants)),
            Some((&druid, 2))
        );
    }

    #[test]
    // Test valid address construction; should correlate with test on wallet
    fn test_construct_valid_addresses() {
        //
        // Arrange
        //
        let pub_keys = [
            "5371832122a8e804fa3520ec6861c3fa554a7f6fb617e6f0768452090207e07c",
            "6e86cc1fc5efbe64c2690efbb966b9fe1957facc497dce311981c68dac88e08c",
            "8b835e00c57ebff6637ec32276f2c6c0df71129c8f0860131a78a4692a0b59dc",
        ]
        .iter()
        .map(|v| hex::decode(v).unwrap())
        .map(|v| PublicKey::from_slice(&v).unwrap())
        .collect::<Vec<PublicKey>>();

        //
        // Act
        //
        let actual_pub_addresses: Vec<String> = pub_keys
            .iter()
            .map(construct_address)
            .collect();

        //
        // Assert
        //
        let expected_pub_addresses = vec![
            "5423e6bd848e0ce5cd794e55235c23138d8833633cd2d7de7f4a10935178457b",
            "77516e2d91606250e625546f86702510d2e893e4a27edfc932fdba03c955cc1b",
            "4cfd64a6692021fc417368a866d33d94e1c806747f61ac85e0b3935e7d5ed925",
        ];
        assert_eq!(actual_pub_addresses, expected_pub_addresses);
    }

    #[test]
    // Test TxIn signable hash construction; should correlate with test on wallet
    fn test_construct_valid_tx_in_signable_hash() {
        //
        // Arrange
        //
        let out_points = vec![
            OutPoint::new("000000".to_owned(), 0),
            OutPoint::new("000001".to_owned(), 0),
            OutPoint::new("000002".to_owned(), 0),
        ];

        //
        // Act
        //
        let actual: Vec<String> = out_points
            .iter()
            .map(construct_tx_in_signable_hash)
            .collect();

        let expected: Vec<String> = vec![
            "927b3411743452e5e0d73e9e40a4fa3c842b3d00dabde7f9af7e44661ce02c88".to_owned(),
            "754dc248d1c847e8a10c6f8ded6ccad96381551ebb162583aea2a86b9bb78dfa".to_owned(),
            "5585c6f74d5c55f1ab457c31671822ba28c78c397cce1e11680b9f3852f96edb".to_owned(),
        ];

        //
        // Assert
        //
        assert_eq!(actual, expected);
    }

    #[test]
    // Test TxIn signable asset hash construction; should correlate with test on wallet
    fn test_construct_valid_tx_in_signable_asset_hash() {
        //
        // Arrange
        //
        let assets = vec![Asset::token_u64(1), Asset::item(1, None, None)];

        //
        // Act
        //
        let actual: Vec<String> = assets
            .iter()
            .map(construct_tx_in_signable_asset_hash)
            .collect();

        let expected: Vec<String> = vec![
            "a5b2f5e8dcf824aee45b81294ff8049b680285b976cc6c8fa45eb070acfc5974".to_owned(),
            "cb8f6cba3a62cfb7cd14245f19509b800da3dd446b6d902290efbcc91b3cee0d".to_owned(),
        ];

        //
        // Assert
        //
        assert_eq!(actual, expected);
    }

    #[test]
    // Test valid TxIn address construction; should correlate with test on wallet
    fn test_construct_valid_tx_ins_address() {
        //
        // Arrange
        //
        let pub_keys = [
            "5e6d463ec66d7999769fa4de56f690dfb62e685b97032f5926b0cb6c93ba83c6",
            "58272ba93c1e79df280d4c417de47dbf6a7e330ba52793d7baa8e00ae5c34e59",
            "efa9dcba0f3282b3ed4a6aa1ccdb169d6685a30d7b2af7a2171a5682f3112359",
        ];

        let signatures = ["660e4698d817d409feb209699b15935048c8b3c4ac86a23f25b05aa32fb8b87e7cd029b83220d31a0b2717bd63b47a320a7728355d7fae43a665d6e27743e20d", 
            "fd107c9446cdcbd8fbb0d6b88c73067c9bd15de03fff677b0129acf1bd2d14a5ab8a63c7eb6fe8c5acc4b44b033744760847194a15b006368d178c85243d0605", 
            "e1a436bbfcb3e411be1ce6088cdb4c39d7e79f8fe427943e74307e43864fd0f6ef26123f1439b92c075edd031d17feb4dd265c6fcc2e5ed571df48a03c396100"];

        let signable_data = [
            "927b3411743452e5e0d73e9e40a4fa3c842b3d00dabde7f9af7e44661ce02c88",
            "754dc248d1c847e8a10c6f8ded6ccad96381551ebb162583aea2a86b9bb78dfa",
            "5585c6f74d5c55f1ab457c31671822ba28c78c397cce1e11680b9f3852f96edb",
        ];

        let previous_out_points = vec![
            OutPoint::new("000000".to_owned(), 0),
            OutPoint::new("000001".to_owned(), 0),
            OutPoint::new("000002".to_owned(), 0),
        ];

        //
        // Act
        //
        let tx_ins: Vec<TxIn> = (0..3)
            .map(|n| {
                let sig_data = signable_data[n].to_owned();
                let sig =
                    Signature::from_slice(hex::decode(signatures[n]).unwrap().as_ref()).unwrap();
                let pk = PublicKey::from_slice(hex::decode(pub_keys[n]).unwrap().as_ref()).unwrap();

                let script = Script::pay2pkh(hex::decode(&sig_data).unwrap(), sig, pk);
                let out_p = previous_out_points[n].clone();

                TxIn::new_from_input(out_p, script)
            })
            .collect();

        let expected =
            "c8b62d379f07602956207ea473ce20d9752d24ad6e6cd43cb042d024d7c6a468".to_owned();
        let actual = construct_tx_ins_address(&tx_ins);

        //
        // Assert
        //
        assert_eq!(actual, expected);
    }
}<|MERGE_RESOLUTION|>--- conflicted
+++ resolved
@@ -687,35 +687,12 @@
     use crate::script::OpCodes;
     use crate::utils::script_utils::{tx_has_valid_p2sh_script, tx_outs_are_valid};
 
-<<<<<<< HEAD
-    fn test_construct_valid_inputs() -> (Vec<TxIn>, String, BTreeMap<OutPoint, (PublicKey, SecretKey)>) {
-=======
-    #[test]
-    // Creates a valid payment transaction
-    fn test_construct_a_valid_payment_tx() {
-        test_construct_a_valid_payment_tx_common(None);
-    }
-
-    #[test]
-    // Creates a valid payment transaction
-    fn test_construct_a_valid_payment_tx_v0() {
-        test_construct_a_valid_payment_tx_common(Some(NETWORK_VERSION_V0));
-    }
-
-    #[test]
-    // Creates a valid payment transaction
-    fn test_construct_a_valid_payment_tx_temp() {
-        test_construct_a_valid_payment_tx_common(Some(NETWORK_VERSION_TEMP));
-    }
-
     fn test_construct_valid_inputs(
-        address_version: Option<u64>,
     ) -> (
         Vec<TxIn>,
         String,
         BTreeMap<OutPoint, (PublicKey, SecretKey)>,
     ) {
->>>>>>> 7bf4c4e7
         let (_pk, sk) = sign::gen_keypair();
         let (pk, _sk) = sign::gen_keypair();
         let t_hash = vec![0, 0, 0];
@@ -740,12 +717,7 @@
     #[test]
     fn test_construct_a_valid_p2sh_tx() {
         let token_amount = TokenAmount(400000);
-<<<<<<< HEAD
         let (tx_ins, _drs_block_hash, key_material) = test_construct_valid_inputs();
-=======
-        let (tx_ins, _drs_block_hash, key_material) =
-            test_construct_valid_inputs(Some(NETWORK_VERSION_V0));
->>>>>>> 7bf4c4e7
         let mut script = Script::new_for_coinbase(10);
         script.stack.push(StackEntry::Op(OpCodes::OP_DROP));
 
@@ -793,12 +765,7 @@
     #[test]
     fn test_construct_a_valid_burn_tx() {
         let token_amount = TokenAmount(400000);
-<<<<<<< HEAD
         let (tx_ins, _drs_block_hash, key_material) = test_construct_valid_inputs();
-=======
-        let (tx_ins, _drs_block_hash, key_material) =
-            test_construct_valid_inputs(Some(NETWORK_VERSION_V0));
->>>>>>> 7bf4c4e7
 
         let burn_tx = construct_burn_tx(tx_ins, None, &key_material);
 
