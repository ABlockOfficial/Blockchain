use crate::constants::*;
use crate::crypto::{sha3_256, sign_ed25519};
use crate::crypto::sign_ed25519::{self as sign, sign_detached, PublicKey, SecretKey};
use crate::primitives::asset::Asset;
use crate::primitives::druid::{DdeValues, DruidExpectation};
use crate::primitives::transaction::*;
use crate::script::lang::Script;
use crate::script::{OpCodes, StackEntry};
use bincode::serialize;
use std::collections::BTreeMap;
use tracing::debug;

pub struct ReceiverInfo {
    pub address: String,
    pub asset: Asset,
}

/// Builds a P2SH address
///
/// ### Arguments
///
/// * `script` - Script to build address for
#[allow(unused_variables)]
pub fn construct_p2sh_address(script: &Script) -> String {
    /*let bytes = match serialize(script) {
        Ok(bytes) => bytes,
        Err(_) => vec![],
    };
    let mut addr = hex::encode(sha3_256::digest(&bytes));
    addr.insert(ZERO, P2SH_PREPEND as char);
    addr.truncate(STANDARD_ADDRESS_LENGTH);
    addr*/
    todo!("P2SH not yet supported!")
}

/// Builds an address from a public key
///
/// ### Arguments
///
/// * `pub_key` - A public key to build an address from
pub fn construct_address(pub_key: &PublicKey) -> String {
    hex::encode(sha3_256::digest(pub_key.as_ref()))
}

/// Constructs signable string for OutPoint
///
/// ### Arguments
///
/// * `out_point`   - OutPoint value
pub fn get_out_point_signable_string(out_point: &OutPoint) -> String {
    format!("{}-{}", out_point.n, out_point.t_hash)
}

/// Constructs signable hash for a TxIn
///
/// ### Arguments
///
/// * `previous_out`   - Previous transaction used as input
pub fn construct_tx_in_signable_hash(previous_out: &OutPoint) -> String {
    hex::encode(sha3_256::digest(
        get_out_point_signable_string(previous_out).as_bytes(),
    ))
}

/// Constructs signable string for an Asset
///
/// ### Arguments
///
/// * `asset`   - Asset to sign
pub fn get_asset_signable_string(asset: &Asset) -> String {
    match asset {
        Asset::Token(token_amount) => format!("Token:{}", token_amount.0),
        Asset::Item(item) => format!("Item:{}", item.amount),
    }
}

/// Constructs signable asset hash for a TxIn
///
/// ### Arguments
///
/// * `asset`   - Asset to sign
pub fn construct_tx_in_signable_asset_hash(asset: &Asset) -> String {
    hex::encode(sha3_256::digest(
        get_asset_signable_string(asset).as_bytes(),
    ))
}

/// Constructs signable string for a StackEntry
///
/// ### Arguments
///
/// * `entry`   - StackEntry to obtain signable string for
pub fn get_stack_entry_signable_string(entry: &StackEntry) -> String {
    match entry {
        StackEntry::Op(op) => format!("Op:{op}"),
        StackEntry::Signature(signature) => {
            format!("Signature:{}", hex::encode(signature.as_ref()))
        }
        StackEntry::PubKey(pub_key) => format!("PubKey:{}", hex::encode(pub_key.as_ref())),
        StackEntry::Num(num) => format!("Num:{num}"),
        StackEntry::Bytes(bytes) => format!("Bytes:{}", hex::encode(bytes)),
    }
}

/// Constructs signable string from both TxIns and TxOuts
///
/// ### Arguments
///
/// * `tx_in`   - TxIn values
/// * `tx_out`  - TxOut values
pub fn construct_tx_in_out_signable_hash(tx_in: &TxIn, tx_out: &[TxOut]) -> String {
    let mut signable_list = tx_out
        .iter()
        .map(|tx| {
            debug!("txout: {:?}", tx);
            serde_json::to_string(tx).unwrap_or("".to_string())
        })
        .collect::<Vec<String>>();

    let tx_in_value = serde_json::to_string(&tx_in.previous_out).unwrap_or("".to_string());

    signable_list.push(tx_in_value);
    let signable = signable_list.join("");
    debug!("Formatted string for signing: {signable}");
    debug!(
        "Hash: {:?}",
        hex::encode(sha3_256::digest(signable.as_bytes()))
    );

    hex::encode(sha3_256::digest(signable.as_bytes()))
}

/// Constructs signable string for Script stack
///
/// ### Arguments
///
/// * `stack`   - StackEntry vector
pub fn get_script_signable_string(stack: &[StackEntry]) -> String {
    stack
        .iter()
        .map(get_stack_entry_signable_string)
        .collect::<Vec<String>>()
        .join("-")
}

/// Constructs signable string for TxIn
///
/// ### Arguments
///
/// * `tx_in`   - TxIn value
pub fn get_tx_in_address_signable_string(tx_in: &TxIn) -> String {
    let out_point_signable_string = match &tx_in.previous_out {
        Some(out_point) => get_out_point_signable_string(out_point),
        None => "null".to_owned(),
    };
    let script_signable_string = get_script_signable_string(&tx_in.script_signature.stack);
    debug!("Formatted string: {out_point_signable_string}-{script_signable_string}");
    format!("{out_point_signable_string}-{script_signable_string}")
}

/// Constructs address for a TxIn collection
///
/// ### Arguments
///
/// * `tx_ins`   - TxIn collection
pub fn construct_tx_ins_address(tx_ins: &[TxIn]) -> String {
    let signable_tx_ins = tx_ins
        .iter()
        .map(get_tx_in_address_signable_string)
        .collect::<Vec<String>>()
        .join("-");
    hex::encode(sha3_256::digest(signable_tx_ins.as_bytes()))
}

/// Get all the hash to remove from UTXO set for the utxo_entries
///
/// ### Arguments
///
/// * `utxo_entries` - The entries to to provide an update for.
pub fn get_inputs_previous_out_point<'a>(
    utxo_entries: impl Iterator<Item = &'a Transaction>,
) -> impl Iterator<Item = &'a OutPoint> {
    utxo_entries
        .filter(|tx| !tx.is_create_tx())
        .flat_map(|val| val.inputs.iter())
        .map(|input| input.previous_out.as_ref().unwrap())
}

/// Get all the OutPoint and Transaction from the (hash,transactions)
///
/// ### Arguments
///
/// * `txs` - The entries to to provide an update for.
pub fn get_tx_with_out_point<'a>(
    txs: impl Iterator<Item = (&'a String, &'a Transaction)>,
) -> impl Iterator<Item = (OutPoint, &'a Transaction)> {
    txs.map(|(hash, tx)| (hash, tx, &tx.outputs))
        .flat_map(|(hash, tx, outs)| outs.iter().enumerate().map(move |(idx, _)| (hash, idx, tx)))
        .map(|(hash, idx, tx)| (OutPoint::new(hash.clone(), idx as i32), tx))
}

/// Get all the OutPoint and Transaction from the (hash,transactions)
///
/// ### Arguments
///
/// * `txs` - The entries to to provide an update for.
pub fn get_tx_with_out_point_cloned<'a>(
    txs: impl Iterator<Item = (&'a String, &'a Transaction)> + 'a,
) -> impl Iterator<Item = (OutPoint, Transaction)> + 'a {
    get_tx_with_out_point(txs).map(|(h, tx)| (h, tx.clone()))
}

/// Get all the OutPoint and TxOut from the (hash,transactions)
///
/// ### Arguments
///
/// * `txs` - The entries to to provide an update for.
pub fn get_tx_out_with_out_point<'a>(
    txs: impl Iterator<Item = (&'a String, &'a Transaction)>,
) -> impl Iterator<Item = (OutPoint, &'a TxOut)> {
    txs.map(|(hash, tx)| (hash, tx.outputs.iter()))
        .flat_map(|(hash, outs)| outs.enumerate().map(move |(idx, txo)| (hash, idx, txo)))
        .map(|(hash, idx, txo)| (OutPoint::new(hash.clone(), idx as i32), txo))
}

/// Get all fee outputs from the (hash,transactions)
///
/// ### Arguments
///
/// * `txs` - The entries to to provide an update for.
pub fn get_fees_with_out_point<'a>(
    txs: impl Iterator<Item = (&'a String, &'a Transaction)>,
) -> impl Iterator<Item = (OutPoint, &'a TxOut)> {
    txs.map(|(hash, tx)| (hash, tx.fees.iter()))
        .flat_map(|(hash, outs)| outs.enumerate().map(move |(idx, txo)| (hash, idx, txo)))
        .map(|(hash, idx, txo)| (OutPoint::new(hash.clone(), idx as i32), txo))
}

/// Get all fee outputs from the (hash,transactions)
///
/// ### Arguments
///
/// * `txs` - The entries to to provide an update for.
pub fn get_fees_with_out_point_cloned<'a>(
    txs: impl Iterator<Item = (&'a String, &'a Transaction)> + 'a,
) -> impl Iterator<Item = (OutPoint, TxOut)> + 'a {
    txs.map(|(hash, tx)| (hash, tx.fees.iter()))
        .flat_map(|(hash, outs)| outs.enumerate().map(move |(idx, txo)| (hash, idx, txo)))
        .map(|(hash, idx, txo)| (OutPoint::new(hash.clone(), idx as i32), txo.clone()))
}

/// Get all the OutPoint and TxOut from the (hash,transactions)
///
/// ### Arguments
///
/// * `txs` - The entries to to provide an update for.
pub fn get_tx_out_with_out_point_cloned<'a>(
    txs: impl Iterator<Item = (&'a String, &'a Transaction)> + 'a,
) -> impl Iterator<Item = (OutPoint, TxOut)> + 'a {
    get_tx_out_with_out_point(txs).map(|(o, txo)| (o, txo.clone()))
}

/// Constructs the UTXO set for the current state of the blockchain
///
/// ### Arguments
///
/// * `current_utxo` - The current UTXO set to be updated.
pub fn update_utxo_set(current_utxo: &mut BTreeMap<OutPoint, Transaction>) {
    let value_set: Vec<OutPoint> = get_inputs_previous_out_point(current_utxo.values())
        .cloned()
        .collect();
    value_set.iter().for_each(move |t_hash| {
        current_utxo.remove(t_hash);
    });
}

/// Constructs a search-valid hash for a transaction to be added to the blockchain
///
/// ### Arguments
///
/// * `tx`  - Transaction to hash
pub fn construct_tx_hash(tx: &Transaction) -> String {
    let bytes = match serialize(tx) {
        Ok(bytes) => bytes,
        Err(_) => vec![],
    };
    let mut hash = hex::encode(sha3_256::digest(&bytes));
    hash.insert(ZERO, TX_PREPEND as char);
    hash.truncate(TX_HASH_LENGTH);
    hash
}

/// Constructs a valid TxIn for a new create asset transaction
///
/// ### Arguments
///
/// * `block_num`   - Block number
/// * `asset`       - Asset to create
/// * `public_key`  - Public key to sign with
/// * `secret_key`  - Corresponding private key
pub fn construct_create_tx_in(
    block_num: u64,
    asset: &Asset,
    public_key: PublicKey,
    secret_key: &SecretKey,
) -> TxIn {
    let asset_hash = construct_tx_in_signable_asset_hash(asset);
    let signature = sign::sign_detached(asset_hash.as_bytes(), secret_key);

    TxIn {
        previous_out: None,
        script_signature: Script::new_create_asset(block_num, asset_hash, signature, public_key),
    }
}

/// Constructs a item data asset for use in accepting payments
/// TODO: On compute, figure out a way to ease flow of items without issue for users
///
/// ### Arguments
///
/// * `block_num`           - Block number
/// * `public_key`          - Public key for the output address
/// * `secret_key`          - Corresponding secret key for signing data
/// * `amount`              - Amount of item assets to create
pub fn construct_item_create_tx(
    block_num: u64,
    public_key: PublicKey,
    secret_key: &SecretKey,
    amount: u64,
    genesis_hash_spec: GenesisTxHashSpec,
    fee: Option<ReceiverInfo>,
    metadata: Option<String>,
) -> Transaction {
    let genesis_hash = genesis_hash_spec.get_genesis_hash();
    let asset = Asset::item(amount, genesis_hash, metadata);
    let receiver_address = construct_address(&public_key);

    let tx_ins = vec![construct_create_tx_in(block_num, &asset, public_key, secret_key)];
    let tx_out = TxOut {
        value: asset,
        script_public_key: Some(receiver_address),
        ..Default::default()
    };

    construct_tx_core(tx_ins, vec![tx_out], fee)
}

/// Constructs a transaction to pay a receiver
///
/// TODO: Check whether the `amount` is valid in the TxIns
/// TODO: Call this a charity tx or something, as a payment is an exchange of goods
///
/// ### Arguments
///
/// * `tx_ins`              - Input/s to pay from
/// * `receiver_address`    - Address to send to
/// * `drs_block_hash`      - Hash of the block containing the original DRS. Only for data trades
/// * `asset`               - Asset to send
/// * `locktime`            - Block height below which the payment is restricted. "0" means no locktime
pub fn construct_payment_tx(
    tx_ins: Vec<TxIn>,
    receiver: ReceiverInfo,
    fee: Option<ReceiverInfo>,
    locktime: u64,
    key_material: &BTreeMap<OutPoint, (PublicKey, SecretKey)>
) -> Transaction {
    let tx_out = TxOut {
        value: receiver.asset,
        locktime,
        script_public_key: Some(receiver.address),
    };
    let tx_outs = vec![tx_out];
    let final_tx_ins = update_input_signatures(&tx_ins_to_p2pkh_constructors(&tx_ins, key_material), &tx_outs, key_material);

    construct_tx_core(final_tx_ins, tx_outs, fee)
}

/// Constructs a P2SH transaction to pay a receiver
///
/// ### Arguments
///
/// * `tx_ins`              - Input/s to pay from
/// * `script`              - Script to validate
/// * `drs_block_hash`      - Hash of the block containing the original DRS. Only for data trades
/// * `asset`               - Asset to send
/// * `locktime`            - Block height below which the payment is restricted. "0" means no locktime
#[allow(unused_variables)]
pub fn construct_p2sh_tx(
    tx_ins: Vec<TxIn>,
    fee: Option<ReceiverInfo>,
    script: &Script,
    asset: Asset,
    locktime: u64,
    key_material: &BTreeMap<OutPoint, (PublicKey, SecretKey)>
) -> Transaction {
    /*let script_hash = construct_p2sh_address(script);

    let tx_out = TxOut {
        value: asset,
        locktime,
        script_public_key: Some(script_hash),
    };
    let tx_outs = vec![tx_out];
    let final_tx_ins = update_input_signatures(&tx_ins_to_p2pkh_constructors(&tx_ins, key_material), &tx_outs, key_material);

    construct_tx_core(final_tx_ins, tx_outs, fee)*/
    todo!("P2SH not yet supported!")
}

/// Constructs a P2SH transaction to burn tokens
///
/// ### Arguments
///
/// * `tx_ins`  - Input/s to pay from
pub fn construct_burn_tx(
    tx_ins: Vec<TxIn>,
    fee: Option<ReceiverInfo>,
    key_material: &BTreeMap<OutPoint, (PublicKey, SecretKey)>,
) -> Transaction {
    let s = vec![StackEntry::Op(OpCodes::OP_BURN)];
    let script = Script::from(s);
    let script_hash = construct_p2sh_address(&script);

    let tx_out = TxOut {
        script_public_key: Some(script_hash),
        ..Default::default()
    };
    let tx_outs = vec![tx_out];

    let final_tx_ins = update_input_signatures(&tx_ins_to_p2pkh_constructors(&tx_ins, key_material), &tx_outs, key_material);

    construct_tx_core(final_tx_ins, tx_outs, fee)
}

/// Constructs a transaction to pay a receiver
/// If TxIn collection does not add up to the exact amount to pay,
/// payer will always need to provide a return payment in tx_outs,
/// otherwise the excess will be burnt and unusable.
///
/// TODO: Check whether the `amount` is valid in the TxIns
/// TODO: Call this a charity tx or something, as a payment is an exchange of goods
///
/// ### Arguments
///
/// * `tx_ins`     - Address/es to pay from
/// * `tx_outs`    - Address/es to send to
pub fn construct_tx_core(
    tx_ins: Vec<TxIn>,
    tx_outs: Vec<TxOut>,
    fee: Option<ReceiverInfo>
) -> Transaction {
    let fee_tx_out = match fee {
        Some(fee) => vec![TxOut {
            value: fee.asset,
            locktime: 0,
            script_public_key: Some(fee.address),
        }],
        None => vec![],
    };

    Transaction {
        inputs: tx_ins,
        outputs: tx_outs,
        fees: fee_tx_out,
        ..Default::default()
    }
}

/// Constructs a core item-based payment transaction
///
/// ### Arguments
///
/// * `from_address`    - Address receiving asset from
/// * `to_address`      - Address sending asset to
/// * `asset`           - Asset to send
/// * `tx_ins`          - TxIns for outgoing transaction
/// * `out`             - The TxOut for this send
/// * `druid`           - DRUID to match on
pub fn construct_rb_tx_core(
    tx_ins: Vec<TxIn>,
    tx_outs: Vec<TxOut>,
    fee: Option<ReceiverInfo>,
    druid: String,
    druid_expectation: Vec<DruidExpectation>,
    key_material: &BTreeMap<OutPoint, (PublicKey, SecretKey)>
) -> Transaction {
    let mut tx = construct_tx_core(tx_ins, tx_outs, fee);

    tx.inputs = update_input_signatures(&tx_ins_to_p2pkh_constructors(&tx.inputs, key_material), &tx.outputs, key_material);

    tx.druid_info = Some(DdeValues {
        druid,
        participants: 2,
        expectations: druid_expectation,
        genesis_hash: None,
    });

    tx
}

/// Updates the input signatures with output information
///
/// ### Arguments
///
/// * `tx_ins`          - Inputs to the transaction
/// * `tx_outs`         - Outputs of the transaction
/// * `key_material`    - Key material for signing
pub(crate) fn tx_ins_to_p2pkh_constructors<'a>(
    tx_ins: &'a Vec<TxIn>,
    key_material: &'a BTreeMap<OutPoint, (PublicKey, SecretKey)>,
) -> Vec<TxInConstructor<'a>> {
    tx_ins.iter()
        .map(|tx_in| {
            assert!(tx_in.script_signature.stack.is_empty());

            let (pk, sk) = key_material.get(tx_in.previous_out.as_ref().unwrap()).unwrap();
            TxInConstructor::P2PKH {
                previous_out: tx_in.previous_out.as_ref().unwrap(),
                public_key: pk,
                secret_key: sk,
            }
        })
        .collect()
}

/// Updates the input signatures with output information
/// 
/// ### Arguments
/// 
/// * `tx_ins`          - Inputs to the transaction
/// * `tx_outs`         - Outputs of the transaction
/// * `key_material`    - Key material for signing
pub fn update_input_signatures(
    tx_ins: &[TxInConstructor],
    tx_outs: &[TxOut],
    key_material: &BTreeMap<OutPoint, (PublicKey, SecretKey)>,
) -> Vec<TxIn> {
    tx_ins.iter()
        .map(|tx_in_ctor| construct_tx_in(tx_in_ctor, tx_outs))
        .collect()
}

<<<<<<< HEAD
/// Updates the input signature with output information
///
/// ### Arguments
///
/// * `tx_in`           - Input to the transaction
/// * `tx_outs`         - Outputs of the transaction
fn construct_tx_in(
    ctor: &TxInConstructor,
    tx_outs: &[TxOut],
) -> TxIn {
    match *ctor {
        TxInConstructor::Coinbase { .. } => todo!("Coinbase"),
        TxInConstructor::Create { block_number, asset, public_key, secret_key } =>
            construct_create_tx_in(block_number, asset, *public_key, secret_key),
        TxInConstructor::P2PKH { previous_out, public_key, secret_key } => {
            let signable_prev_out = TxIn {
                previous_out: Some(previous_out.clone()),
                script_signature: Script::new(),
            };
            let signable_hash = construct_tx_in_out_signable_hash(&signable_prev_out, tx_outs);
            let signature = sign_ed25519::sign_detached(signable_hash.as_bytes(), secret_key);

            TxIn {
                previous_out: Some(previous_out.clone()),
                script_signature: Script::pay2pkh(
                    signable_hash,
                    signature,
                    *public_key,
                    None,
                ),
            }
=======
        if previous_out.is_some() && key_material.get(&previous_out.clone().unwrap()).is_some() {
            let pk = key_material.get(&previous_out.clone().unwrap()).unwrap().0;
            let sk = &key_material.get(&previous_out.unwrap()).unwrap().1;
    
            let script_signature = Script::pay2pkh(
                hex::decode(&signable_hash).unwrap(),
                sign_detached(signable_hash.as_bytes(), sk),
                pk,
            );
    
            tx_in.script_signature = script_signature;
>>>>>>> 5bc9cc06
        }
    }
}

/// Constructs the "send" half of a item-based payment
/// transaction
///
/// ### Arguments
///
/// * `receiver_address`    - Own address to receive item to
/// * `amount`              - Amount of token to send
/// * `locktime`            - Block height to lock the current transaction to
pub fn construct_rb_payments_send_tx(
    tx_ins: Vec<TxIn>,
    mut tx_outs: Vec<TxOut>,
    fee: Option<ReceiverInfo>,
    receiver: ReceiverInfo,
    locktime: u64,
    druid_info: DdeValues,
    key_material: &BTreeMap<OutPoint, (PublicKey, SecretKey)>
) -> Transaction {
    let out = TxOut {
        value: receiver.asset,
        locktime,
        script_public_key: Some(receiver.address),
    };
    tx_outs.push(out);
    construct_rb_tx_core(
        tx_ins,
        tx_outs,
        fee,
        druid_info.druid,
        druid_info.expectations,
        key_material,
    )
}

/// Constructs the "receive" half of a item-based payment
/// transaction
///
/// ### Arguments
///
/// * `tx_ins`              - Inputs to item data asset
/// * `sender_address`      - Address of sender
/// * `sender_send_addr`    - Input hash used by sender to send tokens
/// * `own_address`         - Own address to receive tokens to
/// * `amount`              - Number of tokens expected
/// * `locktime`            - Block height below which the payment item is restricted. "0" means no locktime
/// * `druid`               - The matching DRUID value
pub fn construct_rb_receive_payment_tx(
    tx_ins: Vec<TxIn>,
    mut tx_outs: Vec<TxOut>,
    fee: Option<ReceiverInfo>,
    sender_address: String,
    locktime: u64,
    druid_info: DdeValues,
    key_material: &BTreeMap<OutPoint, (PublicKey, SecretKey)>
) -> Transaction {
    let out = TxOut {
        value: Asset::item(1, druid_info.genesis_hash, None),
        locktime,
        script_public_key: Some(sender_address),
    };
    tx_outs.push(out);
    construct_rb_tx_core(
        tx_ins,
        tx_outs,
        fee,
        druid_info.druid,
        druid_info.expectations,
        key_material,
    )
}

/// Constructs a set of TxIns for a payment
///
/// ### Arguments
///
/// * `tx_values`   - Series of values required for TxIn construction
pub fn construct_payment_tx_ins(tx_values: Vec<TxConstructor>) -> Vec<TxIn> {
    let mut tx_ins = Vec::new();

    for entry in tx_values {
        let signable_prev_out = TxIn {
            previous_out: Some(entry.previous_out),
            script_signature: Script::new(),
        };
        let previous_out = signable_prev_out.previous_out;
        let script_signature = Script::new();

        tx_ins.push(TxIn {
            previous_out,
            script_signature,
        });
    }

    tx_ins
}

/// Constructs the TxIn for a P2SH redemption. The redeemer must supply a script that
/// matches the scriptPubKey of the output being spent.
///
/// ### Arguments
///
/// * `tx_values`   - Series of values required for TxIn construction
/// * `script`      - Script to be used in the scriptSig
#[allow(unused_variables)]
pub fn construct_p2sh_redeem_tx_ins(tx_values: TxConstructor, script: Script) -> Vec<TxIn> {
    /*let mut tx_ins = Vec::new();
    let previous_out = Some(tx_values.previous_out);

    tx_ins.push(TxIn {
        previous_out,
        script_signature: script,
    });

    tx_ins*/
    todo!("P2SH not yet supported!")
}

/// Constructs a dual double entry tx
///
/// ### Arguments
///
/// * `druid`                           - DRUID value to match with the other party
/// * `tx_ins`                          - Addresses to pay from
/// * `send_asset_drs_hash`             - Hash of the block containing the DRS for the sent asset. Only applicable to data trades
/// * `participants`                    - Participants in trade
/// * `(send_address, receive_address)` - Send and receive addresses as a tuple
/// * `(send_asset, receive_asset)`     - Send and receive assets as a tuple
pub fn construct_dde_tx(
    druid_info: DdeValues,
    tx_ins: Vec<TxIn>,
    tx_outs: Vec<TxOut>,
    fee: Option<ReceiverInfo>,
    key_material: &BTreeMap<OutPoint, (PublicKey, SecretKey)>
) -> Transaction {
    let mut tx = construct_tx_core(tx_ins, tx_outs, fee);

    tx.inputs = update_input_signatures(&tx_ins_to_p2pkh_constructors(&tx.inputs, key_material), &tx.outputs, key_material);
    tx.druid_info = Some(druid_info);

    tx
}

/*---- TESTS ----*/

#[cfg(test)]
mod tests {
    use super::*;
    use crate::crypto::sign_ed25519::{self as sign, Signature};
    use crate::primitives::asset::{AssetValues, ItemAsset, TokenAmount};
    use crate::utils::script_utils::tx_outs_are_valid;

    fn test_construct_valid_inputs() -> (Vec<TxIn>, String, BTreeMap<OutPoint, (PublicKey, SecretKey)>) {
        let (_pk, sk) = sign::gen_keypair();
        let (pk, _sk) = sign::gen_keypair();
        let t_hash = vec![0, 0, 0];
        let drs_block_hash = hex::encode(vec![1, 2, 3, 4, 5, 6]);
        let mut key_material = BTreeMap::new();
        let prev_out = OutPoint::new(hex::encode(t_hash), 0);

        key_material.insert(prev_out.clone(), (pk, sk));

        let tx_const = TxConstructor {
            previous_out: prev_out,
<<<<<<< HEAD
            address_version,
=======
            signatures: vec![signature],
            pub_keys: vec![pk],
>>>>>>> 5bc9cc06
        };

        let tx_ins = construct_payment_tx_ins(vec![tx_const]);

        (tx_ins, drs_block_hash, key_material)
    }

    #[test]
    #[should_panic]
    fn test_construct_a_valid_p2sh_tx() {
<<<<<<< HEAD
        /*let token_amount = TokenAmount(400000);
        let (tx_ins, _drs_block_hash, key_material) = test_construct_valid_inputs(Some(NETWORK_VERSION_V0));
=======
        let token_amount = TokenAmount(400000);
        let (tx_ins, _drs_block_hash, key_material) = test_construct_valid_inputs();
>>>>>>> 5bc9cc06
        let mut script = Script::new_for_coinbase(10);
        script.stack.push(StackEntry::Op(OpCodes::OP_DROP));

        let p2sh_tx = construct_p2sh_tx(tx_ins, None, &script, Asset::Token(token_amount), 0, &key_material);

        let spending_tx_hash = construct_tx_hash(&p2sh_tx);

        let tx_const = TxConstructor {
            previous_out: OutPoint::new(spending_tx_hash, 0),
<<<<<<< HEAD
            address_version: Some(NETWORK_VERSION_V0),
=======
            signatures: vec![],
            pub_keys: vec![],
>>>>>>> 5bc9cc06
        };

        let redeeming_tx_ins = construct_p2sh_redeem_tx_ins(tx_const, script.clone());
        let redeeming_tx = construct_payment_tx(
            redeeming_tx_ins,
            ReceiverInfo {
                address: hex::encode(vec![0; 32]),
                asset: Asset::Token(token_amount),
            },
            None,
            0,
            &key_material
        );
        let p2sh_script_pub_key = p2sh_tx.outputs[0].script_public_key.as_ref().unwrap();

        assert_eq!(Asset::Token(token_amount), p2sh_tx.outputs[0].value);
        assert_eq!(p2sh_script_pub_key.as_bytes()[0], P2SH_PREPEND);
        assert_eq!(p2sh_script_pub_key.len(), STANDARD_ADDRESS_LENGTH);
        assert!(tx_has_valid_p2sh_script(
            &redeeming_tx.inputs[0].script_signature,
            p2sh_tx.outputs[0].script_public_key.as_ref().unwrap()
        ));*/
        todo!("P2SH not yet supported!")

        // TODO: Add assertion for full tx validity
    }

    #[test]
    #[should_panic]
    fn test_construct_a_valid_burn_tx() {
<<<<<<< HEAD
        /*let token_amount = TokenAmount(400000);
        let (tx_ins, _drs_block_hash, key_material) = test_construct_valid_inputs(Some(NETWORK_VERSION_V0));
=======
        let token_amount = TokenAmount(400000);
        let (tx_ins, _drs_block_hash, key_material) = test_construct_valid_inputs();
>>>>>>> 5bc9cc06

        let burn_tx = construct_burn_tx(tx_ins, None, &key_material);

        let spending_tx_hash = construct_tx_hash(&burn_tx);

        let tx_const = TxConstructor {
            previous_out: OutPoint::new(spending_tx_hash, 0),
<<<<<<< HEAD
            address_version: Some(NETWORK_VERSION_V0),
=======
            signatures: vec![],
            pub_keys: vec![],
>>>>>>> 5bc9cc06
        };

        let s = vec![StackEntry::Op(OpCodes::OP_BURN)];
        let script = Script::from(s);

        let redeeming_tx_ins = construct_p2sh_redeem_tx_ins(tx_const, script);
        let redeeming_tx = construct_payment_tx(
            redeeming_tx_ins,
            ReceiverInfo {
                address: hex::encode(vec![0; 32]),
                asset: Asset::Token(token_amount),
            },
            None,
            0,
            &key_material
        );
        let burn_script_pub_key = burn_tx.outputs[0].script_public_key.as_ref().unwrap();
        debug!("{:?}", burn_script_pub_key);

        assert_eq!(burn_script_pub_key.as_bytes()[0], P2SH_PREPEND);
        assert_eq!(burn_script_pub_key.len(), STANDARD_ADDRESS_LENGTH);
        assert!(!redeeming_tx.inputs[0].script_signature.interpret());
        assert!(!tx_has_valid_p2sh_script(
            &redeeming_tx.inputs[0].script_signature,
            burn_tx.outputs[0].script_public_key.as_ref().unwrap()
        ));*/
        todo!("P2SH not yet supported")

        // TODO: Add assertion for full tx validity
    }

    #[test]
    fn test_construct_a_valid_payment_tx() {
        let (tx_ins, _drs_block_hash, key_material) = test_construct_valid_inputs();

        let token_amount = TokenAmount(400000);
        let payment_tx = construct_payment_tx(
            tx_ins,
            ReceiverInfo {
                address: hex::encode(vec![0; 32]),
                asset: Asset::Token(token_amount),
            },
            None,
            0,
            &key_material
        );
        assert_eq!(Asset::Token(token_amount), payment_tx.outputs[0].value);
        assert_eq!(
            payment_tx.outputs[0].script_public_key,
            Some(hex::encode(vec![0; 32]))
        );
    }

    #[test]
    /// Creates a valid payment transaction including fees
    fn test_construct_valid_payment_tx_with_fees() {
        let (tx_ins, _drs_block_hash, key_material) = test_construct_valid_inputs();

        let token_amount = TokenAmount(400000);
        let fee_amount = TokenAmount(1000);
        let payment_tx = construct_payment_tx(
            tx_ins,
            ReceiverInfo {
                address: hex::encode(vec![0; 32]),
                asset: Asset::Token(token_amount),
            },
            Some(ReceiverInfo {
                address: hex::encode(vec![0; 32]),
                asset: Asset::Token(fee_amount),
            }),
            0,
            &key_material
        );
        assert_eq!(Asset::Token(token_amount), payment_tx.outputs[0].value);
        assert_eq!(Asset::Token(fee_amount), payment_tx.fees[0].value);
    }

    #[test]
    /// Creates a valid payment transaction including fees
    fn test_token_onspend_with_fees() {
        let (_pk, sk) = sign::gen_keypair();
        let (pk, _sk) = sign::gen_keypair();
        let t_hash = vec![0, 0, 0];
        let tokens = TokenAmount(400000);
        let fees = TokenAmount(1000);
        let prev_out = OutPoint::new(hex::encode(t_hash), 0);
        let mut key_material = BTreeMap::new();
        key_material.insert(prev_out.clone(), (pk, sk));

        let tx_const = TxConstructor {
            previous_out: prev_out.clone(),
<<<<<<< HEAD
            address_version: Some(2),
=======
            signatures: vec![signature],
            pub_keys: vec![pk],
>>>>>>> 5bc9cc06
        };

        let tx_ins = construct_payment_tx_ins(vec![tx_const]);
        let payment_tx_valid = construct_payment_tx(
            tx_ins,
            ReceiverInfo {
                address: hex::encode(vec![0; 32]),
                asset: Asset::Token(tokens),
            },
            Some(ReceiverInfo {
                address: hex::encode(vec![0; 32]),
                asset: Asset::Token(fees),
            }),
            0,
            &key_material
        );

        let tx_ins_spent = AssetValues::new(tokens + fees, BTreeMap::new());

        assert!(tx_outs_are_valid(
            &payment_tx_valid.outputs,
            &payment_tx_valid.fees,
            tx_ins_spent
        ));
    }

    #[test]
    /// Checks the validity of on-spend for items with fees
    fn test_item_onspend_with_fees() {
        let (_pk, sk) = sign::gen_keypair();
        let (pk, _sk) = sign::gen_keypair();
        let t_hash = vec![0, 0, 0];
        let fees = TokenAmount(1000);
        let prev_out = OutPoint::new(hex::encode(t_hash), 0);
        let mut key_material = BTreeMap::new();
        key_material.insert(prev_out.clone(), (pk, sk));

        let tx_const = TxConstructor {
            previous_out: prev_out.clone(),
<<<<<<< HEAD
            address_version: Some(2),
=======
            signatures: vec![signature],
            pub_keys: vec![pk],
>>>>>>> 5bc9cc06
        };

        let drs_tx_hash = "item_tx_hash".to_string();
        let item_asset_valid = ItemAsset::new(1000, Some(drs_tx_hash.clone()), None);

        let tx_ins = construct_payment_tx_ins(vec![tx_const]);
        let payment_tx_valid = construct_payment_tx(
            tx_ins,
            ReceiverInfo {
                address: hex::encode(vec![0; 32]),
                asset: Asset::Item(item_asset_valid),
            },
            Some(ReceiverInfo {
                address: hex::encode(vec![0; 32]),
                asset: Asset::Token(fees),
            }),
            0,
            &key_material
        );

        let mut btree = BTreeMap::new();
        btree.insert(drs_tx_hash, 1000);
        let tx_ins_spent = AssetValues::new(fees, btree);

        assert!(tx_outs_are_valid(
            &payment_tx_valid.outputs,
            &payment_tx_valid.fees,
            tx_ins_spent
        ));
    }

    #[test]
    /// Checks the validity of the metadata on-spend for items
    fn test_item_onspend_metadata() {
        let (_pk, sk) = sign::gen_keypair();
        let (pk, _sk) = sign::gen_keypair();
        let t_hash = vec![0, 0, 0];
        let prev_out = OutPoint::new(hex::encode(t_hash), 0);
        let mut key_material = BTreeMap::new();
        key_material.insert(prev_out.clone(), (pk, sk));

        let tx_const = TxConstructor {
            previous_out: prev_out.clone(),
<<<<<<< HEAD
            address_version: Some(2),
=======
            signatures: vec![signature],
            pub_keys: vec![pk],
>>>>>>> 5bc9cc06
        };

        let genesis_hash = "item_tx_hash".to_string();
        let item_asset_valid = ItemAsset::new(1000, Some(genesis_hash.clone()), None);

        let tx_ins = construct_payment_tx_ins(vec![tx_const]);
        let payment_tx_valid = construct_payment_tx(
            tx_ins,
            ReceiverInfo {
                address: hex::encode(vec![0; 32]),
                asset: Asset::Item(item_asset_valid),
            },
            None,
            0,
            &key_material
        );

        let mut btree = BTreeMap::new();
        btree.insert(genesis_hash, 1000);
        let tx_ins_spent = AssetValues::new(TokenAmount(0), btree);

        assert!(tx_outs_are_valid(
            &payment_tx_valid.outputs,
            &[],
            tx_ins_spent
        ));
    }

    #[test]
    // Creates a valid UTXO set
    fn test_construct_valid_utxo_set() {
        let (pk, sk) = sign::gen_keypair();

        let t_hash_1 = hex::encode(vec![0, 0, 0]);

        let prev_out = OutPoint::new(hex::encode(t_hash_1), 0);
        let mut key_material = BTreeMap::new();
        key_material.insert(prev_out.clone(), (pk, sk.clone()));


        let tx_1 = TxConstructor {
<<<<<<< HEAD
            previous_out: prev_out.clone(),
            address_version,
=======
            previous_out: OutPoint::new("".to_string(), 0),
            signatures: vec![signed],
            pub_keys: vec![pk],
>>>>>>> 5bc9cc06
        };

        let token_amount = TokenAmount(400000);
        let tx_ins_1 = construct_payment_tx_ins(vec![tx_1]);
        let payment_tx_1 = construct_payment_tx(
            tx_ins_1,
            ReceiverInfo {
                address: hex::encode(vec![0; 32]),
                asset: Asset::Token(token_amount),
            },
            None,
            0,
            &key_material
        );
        let tx_1_hash = construct_tx_hash(&payment_tx_1);
        let tx_1_out_p = OutPoint::new(tx_1_hash.clone(), 0);
        key_material.insert(tx_1_out_p.clone(), (pk, sk));

        // Second tx referencing first
        let tx_2 = TxConstructor {
            previous_out: tx_1_out_p.clone(),
<<<<<<< HEAD
            address_version,
=======
            signatures: vec![signed],
            pub_keys: vec![pk],
>>>>>>> 5bc9cc06
        };
        let tx_ins_2 = construct_payment_tx_ins(vec![tx_2]);
        let tx_outs = vec![TxOut::new_token_amount(
            hex::encode(vec![0; 32]),
            token_amount,
            None,
        )];
        let payment_tx_2 = construct_tx_core(tx_ins_2, tx_outs, None);

        let tx_2_hash = construct_tx_hash(&payment_tx_2);
        let tx_2_out_p = OutPoint::new(tx_2_hash, 0);

        // BTreemap
        let mut btree = BTreeMap::new();
        btree.insert(tx_1_out_p, payment_tx_1);
        btree.insert(tx_2_out_p.clone(), payment_tx_2);

        update_utxo_set(&mut btree);

        // Check that only one entry remains
        assert_eq!(btree.len(), 1);
        assert_ne!(btree.get(&tx_2_out_p), None);
    }

    #[test]
    // Creates a valid DDE transaction
    fn test_construct_a_valid_dde_tx() {
        let (_pk, sk) = sign::gen_keypair();
        let (pk, _sk) = sign::gen_keypair();
        let t_hash = hex::encode(vec![0, 0, 0]);
        let prev_out = OutPoint::new(hex::encode(&t_hash), 0);
        let mut key_material = BTreeMap::new();
        key_material.insert(prev_out.clone(), (pk, sk));

        let to_asset = "2222".to_owned();
        let data = Asset::Item(ItemAsset {
            metadata: Some("hello".to_string()),
            amount: 1,
            genesis_hash: None,
        });

        let tx_const = TxConstructor {
            previous_out: prev_out.clone(),
<<<<<<< HEAD
            address_version,
=======
            signatures: vec![signature],
            pub_keys: vec![pk],
>>>>>>> 5bc9cc06
        };

        let tx_ins = construct_payment_tx_ins(vec![tx_const]);
        let tx_outs = vec![TxOut {
            value: data.clone(),
            script_public_key: Some(to_asset.clone()),
            ..Default::default()
        }];

        let bytes = match serialize(&tx_ins) {
            Ok(bytes) => bytes,
            Err(_) => vec![],
        };
        let from_addr = hex::encode(bytes);

        // DDE params
        let druid = hex::encode(vec![1, 2, 3, 4, 5]);
        let participants = 2;
        let expects = vec![DruidExpectation {
            from: from_addr,
            to: to_asset,
            asset: data.clone(),
        }];

        // Actual DDE
        let druid_info = DdeValues {
            druid: druid.clone(),
            participants,
            expectations: expects.clone(),
            genesis_hash: None,
        };
        let dde = construct_dde_tx(druid_info, tx_ins, tx_outs, None, &key_material);

        assert_eq!(dde.druid_info.clone().unwrap().druid, druid);
        assert_eq!(dde.outputs[0].clone().value, data);
        assert_eq!(dde.druid_info.unwrap().participants, participants);
    }

    #[test]
    // Creates a valid item based tx pair
    fn test_construct_a_valid_item_tx_pair() {
        // Arrange
        //
        let amount = TokenAmount(33);
        let payment = TokenAmount(11);
        let druid = "VALUE".to_owned();

        let tx_input = construct_payment_tx_ins(vec![]);
        let from_addr = construct_tx_ins_address(&tx_input);

        let alice_addr = "1111".to_owned();
        let bob_addr = "00000".to_owned();

        let sender_address_excess = "11112".to_owned();

        let (pk, sk) = sign::gen_keypair();
        let mut key_material = BTreeMap::new();

        // Act
        //
        let send_tx = {
            let tx_ins = {
                // constructors with enough money for amount and excess, caller responsibility.
                construct_payment_tx_ins(vec![])
            };
            key_material.insert(OutPoint::new("".to_string(), 0), (pk, sk));

            let excess_tx_out =
                TxOut::new_token_amount(sender_address_excess, amount - payment, None);

            let expectation = DruidExpectation {
                from: from_addr.clone(),
                to: alice_addr.clone(),
                asset: Asset::item(1, Some("genesis_hash".to_owned()), None),
            };

            let mut tx = construct_rb_payments_send_tx(
                tx_ins,
                Vec::new(),
                None,
                ReceiverInfo {
                    address: bob_addr.clone(),
                    asset: Asset::Token(payment),
                },
                0,
                DdeValues {
                    druid: druid.clone(),
                    participants: 2,
                    expectations: vec![expectation],
                    genesis_hash: None,
                },
                &key_material,
            );

            tx.outputs.push(excess_tx_out);

            tx
        };

        let recv_tx = {
            let tx_ins = {
                // constructors with enough money for amount and excess, caller responsibility.
                let tx_ins_constructor = vec![];
                construct_payment_tx_ins(tx_ins_constructor)
            };
            let expectation = DruidExpectation {
                from: from_addr,
                to: bob_addr,
                asset: Asset::Token(payment),
            };

            let druid_info = DdeValues {
                druid: druid.clone(),
                participants: 2,
                expectations: vec![expectation],
                genesis_hash: Some("genesis_hash".to_owned()),
            };

            // create the sender that match the receiver.
            construct_rb_receive_payment_tx(tx_ins, Vec::new(), None, alice_addr, 0, druid_info, &key_material)
        };

        // Assert
        assert_eq!(
            send_tx
                .druid_info
                .as_ref()
                .map(|v| (&v.druid, v.participants)),
            Some((&druid, 2))
        );
        assert_eq!(
            recv_tx
                .druid_info
                .as_ref()
                .map(|v| (&v.druid, v.participants)),
            Some((&druid, 2))
        );
    }

    #[test]
    // Test valid address construction; should correlate with test on wallet
    fn test_construct_valid_addresses() {
        //
        // Arrange
        //
        let pub_keys = [
            "5371832122a8e804fa3520ec6861c3fa554a7f6fb617e6f0768452090207e07c",
            "6e86cc1fc5efbe64c2690efbb966b9fe1957facc497dce311981c68dac88e08c",
            "8b835e00c57ebff6637ec32276f2c6c0df71129c8f0860131a78a4692a0b59dc",
        ]
        .iter()
        .map(|v| hex::decode(v).unwrap())
        .map(|v| PublicKey::from_slice(&v).unwrap())
        .collect::<Vec<PublicKey>>();

        //
        // Act
        //
        let actual_pub_addresses: Vec<String> = pub_keys
            .iter()
            .map(construct_address)
            .collect();

        //
        // Assert
        //
        let expected_pub_addresses = vec![
            "5423e6bd848e0ce5cd794e55235c23138d8833633cd2d7de7f4a10935178457b",
            "77516e2d91606250e625546f86702510d2e893e4a27edfc932fdba03c955cc1b",
            "4cfd64a6692021fc417368a866d33d94e1c806747f61ac85e0b3935e7d5ed925",
        ];
        assert_eq!(actual_pub_addresses, expected_pub_addresses);
    }

    #[test]
    // Test TxIn signable hash construction; should correlate with test on wallet
    fn test_construct_valid_tx_in_signable_hash() {
        //
        // Arrange
        //
        let out_points = vec![
            OutPoint::new("000000".to_owned(), 0),
            OutPoint::new("000001".to_owned(), 0),
            OutPoint::new("000002".to_owned(), 0),
        ];

        //
        // Act
        //
        let actual: Vec<String> = out_points
            .iter()
            .map(construct_tx_in_signable_hash)
            .collect();

        let expected: Vec<String> = vec![
            "927b3411743452e5e0d73e9e40a4fa3c842b3d00dabde7f9af7e44661ce02c88".to_owned(),
            "754dc248d1c847e8a10c6f8ded6ccad96381551ebb162583aea2a86b9bb78dfa".to_owned(),
            "5585c6f74d5c55f1ab457c31671822ba28c78c397cce1e11680b9f3852f96edb".to_owned(),
        ];

        //
        // Assert
        //
        assert_eq!(actual, expected);
    }

    #[test]
    // Test TxIn signable asset hash construction; should correlate with test on wallet
    fn test_construct_valid_tx_in_signable_asset_hash() {
        //
        // Arrange
        //
        let assets = vec![Asset::token_u64(1), Asset::item(1, None, None)];

        //
        // Act
        //
        let actual: Vec<String> = assets
            .iter()
            .map(construct_tx_in_signable_asset_hash)
            .collect();

        let expected: Vec<String> = vec![
            "a5b2f5e8dcf824aee45b81294ff8049b680285b976cc6c8fa45eb070acfc5974".to_owned(),
            "cb8f6cba3a62cfb7cd14245f19509b800da3dd446b6d902290efbcc91b3cee0d".to_owned(),
        ];

        //
        // Assert
        //
        assert_eq!(actual, expected);
    }

    #[test]
    // Test valid TxIn address construction; should correlate with test on wallet
    fn test_construct_valid_tx_ins_address() {
        //
        // Arrange
        //
        let pub_keys = [
            "5e6d463ec66d7999769fa4de56f690dfb62e685b97032f5926b0cb6c93ba83c6",
            "58272ba93c1e79df280d4c417de47dbf6a7e330ba52793d7baa8e00ae5c34e59",
            "efa9dcba0f3282b3ed4a6aa1ccdb169d6685a30d7b2af7a2171a5682f3112359",
        ];

        let signatures = ["660e4698d817d409feb209699b15935048c8b3c4ac86a23f25b05aa32fb8b87e7cd029b83220d31a0b2717bd63b47a320a7728355d7fae43a665d6e27743e20d", 
            "fd107c9446cdcbd8fbb0d6b88c73067c9bd15de03fff677b0129acf1bd2d14a5ab8a63c7eb6fe8c5acc4b44b033744760847194a15b006368d178c85243d0605", 
            "e1a436bbfcb3e411be1ce6088cdb4c39d7e79f8fe427943e74307e43864fd0f6ef26123f1439b92c075edd031d17feb4dd265c6fcc2e5ed571df48a03c396100"];

        let signable_data = [
            "927b3411743452e5e0d73e9e40a4fa3c842b3d00dabde7f9af7e44661ce02c88",
            "754dc248d1c847e8a10c6f8ded6ccad96381551ebb162583aea2a86b9bb78dfa",
            "5585c6f74d5c55f1ab457c31671822ba28c78c397cce1e11680b9f3852f96edb",
        ];

        let previous_out_points = vec![
            OutPoint::new("000000".to_owned(), 0),
            OutPoint::new("000001".to_owned(), 0),
            OutPoint::new("000002".to_owned(), 0),
        ];

        //
        // Act
        //
        let tx_ins: Vec<TxIn> = (0..3)
            .map(|n| {
                let sig_data = signable_data[n].to_owned();
                let sig =
                    Signature::from_slice(hex::decode(signatures[n]).unwrap().as_ref()).unwrap();
                let pk = PublicKey::from_slice(hex::decode(pub_keys[n]).unwrap().as_ref()).unwrap();

                let script = Script::pay2pkh(hex::decode(&sig_data).unwrap(), sig, pk);
                let out_p = previous_out_points[n].clone();

                TxIn::new_from_input(out_p, script)
            })
            .collect();

        let expected =
            "c8b62d379f07602956207ea473ce20d9752d24ad6e6cd43cb042d024d7c6a468".to_owned();
        let actual = construct_tx_ins_address(&tx_ins);

        //
        // Assert
        //
        assert_eq!(actual, expected);
    }
}<|MERGE_RESOLUTION|>--- conflicted
+++ resolved
@@ -1,6 +1,6 @@
 use crate::constants::*;
 use crate::crypto::{sha3_256, sign_ed25519};
-use crate::crypto::sign_ed25519::{self as sign, sign_detached, PublicKey, SecretKey};
+use crate::crypto::sign_ed25519::{self as sign, PublicKey, SecretKey};
 use crate::primitives::asset::Asset;
 use crate::primitives::druid::{DdeValues, DruidExpectation};
 use crate::primitives::transaction::*;
@@ -540,7 +540,6 @@
         .collect()
 }
 
-<<<<<<< HEAD
 /// Updates the input signature with output information
 ///
 /// ### Arguments
@@ -566,25 +565,11 @@
             TxIn {
                 previous_out: Some(previous_out.clone()),
                 script_signature: Script::pay2pkh(
-                    signable_hash,
+                    hex::decode(&signable_hash).unwrap(),
                     signature,
                     *public_key,
-                    None,
                 ),
             }
-=======
-        if previous_out.is_some() && key_material.get(&previous_out.clone().unwrap()).is_some() {
-            let pk = key_material.get(&previous_out.clone().unwrap()).unwrap().0;
-            let sk = &key_material.get(&previous_out.unwrap()).unwrap().1;
-    
-            let script_signature = Script::pay2pkh(
-                hex::decode(&signable_hash).unwrap(),
-                sign_detached(signable_hash.as_bytes(), sk),
-                pk,
-            );
-    
-            tx_in.script_signature = script_signature;
->>>>>>> 5bc9cc06
         }
     }
 }
@@ -751,12 +736,6 @@
 
         let tx_const = TxConstructor {
             previous_out: prev_out,
-<<<<<<< HEAD
-            address_version,
-=======
-            signatures: vec![signature],
-            pub_keys: vec![pk],
->>>>>>> 5bc9cc06
         };
 
         let tx_ins = construct_payment_tx_ins(vec![tx_const]);
@@ -767,13 +746,8 @@
     #[test]
     #[should_panic]
     fn test_construct_a_valid_p2sh_tx() {
-<<<<<<< HEAD
         /*let token_amount = TokenAmount(400000);
-        let (tx_ins, _drs_block_hash, key_material) = test_construct_valid_inputs(Some(NETWORK_VERSION_V0));
-=======
-        let token_amount = TokenAmount(400000);
         let (tx_ins, _drs_block_hash, key_material) = test_construct_valid_inputs();
->>>>>>> 5bc9cc06
         let mut script = Script::new_for_coinbase(10);
         script.stack.push(StackEntry::Op(OpCodes::OP_DROP));
 
@@ -783,12 +757,6 @@
 
         let tx_const = TxConstructor {
             previous_out: OutPoint::new(spending_tx_hash, 0),
-<<<<<<< HEAD
-            address_version: Some(NETWORK_VERSION_V0),
-=======
-            signatures: vec![],
-            pub_keys: vec![],
->>>>>>> 5bc9cc06
         };
 
         let redeeming_tx_ins = construct_p2sh_redeem_tx_ins(tx_const, script.clone());
@@ -819,13 +787,8 @@
     #[test]
     #[should_panic]
     fn test_construct_a_valid_burn_tx() {
-<<<<<<< HEAD
         /*let token_amount = TokenAmount(400000);
-        let (tx_ins, _drs_block_hash, key_material) = test_construct_valid_inputs(Some(NETWORK_VERSION_V0));
-=======
-        let token_amount = TokenAmount(400000);
         let (tx_ins, _drs_block_hash, key_material) = test_construct_valid_inputs();
->>>>>>> 5bc9cc06
 
         let burn_tx = construct_burn_tx(tx_ins, None, &key_material);
 
@@ -833,12 +796,6 @@
 
         let tx_const = TxConstructor {
             previous_out: OutPoint::new(spending_tx_hash, 0),
-<<<<<<< HEAD
-            address_version: Some(NETWORK_VERSION_V0),
-=======
-            signatures: vec![],
-            pub_keys: vec![],
->>>>>>> 5bc9cc06
         };
 
         let s = vec![StackEntry::Op(OpCodes::OP_BURN)];
@@ -930,12 +887,6 @@
 
         let tx_const = TxConstructor {
             previous_out: prev_out.clone(),
-<<<<<<< HEAD
-            address_version: Some(2),
-=======
-            signatures: vec![signature],
-            pub_keys: vec![pk],
->>>>>>> 5bc9cc06
         };
 
         let tx_ins = construct_payment_tx_ins(vec![tx_const]);
@@ -975,12 +926,6 @@
 
         let tx_const = TxConstructor {
             previous_out: prev_out.clone(),
-<<<<<<< HEAD
-            address_version: Some(2),
-=======
-            signatures: vec![signature],
-            pub_keys: vec![pk],
->>>>>>> 5bc9cc06
         };
 
         let drs_tx_hash = "item_tx_hash".to_string();
@@ -1024,12 +969,6 @@
 
         let tx_const = TxConstructor {
             previous_out: prev_out.clone(),
-<<<<<<< HEAD
-            address_version: Some(2),
-=======
-            signatures: vec![signature],
-            pub_keys: vec![pk],
->>>>>>> 5bc9cc06
         };
 
         let genesis_hash = "item_tx_hash".to_string();
@@ -1071,14 +1010,7 @@
 
 
         let tx_1 = TxConstructor {
-<<<<<<< HEAD
             previous_out: prev_out.clone(),
-            address_version,
-=======
-            previous_out: OutPoint::new("".to_string(), 0),
-            signatures: vec![signed],
-            pub_keys: vec![pk],
->>>>>>> 5bc9cc06
         };
 
         let token_amount = TokenAmount(400000);
@@ -1100,12 +1032,6 @@
         // Second tx referencing first
         let tx_2 = TxConstructor {
             previous_out: tx_1_out_p.clone(),
-<<<<<<< HEAD
-            address_version,
-=======
-            signatures: vec![signed],
-            pub_keys: vec![pk],
->>>>>>> 5bc9cc06
         };
         let tx_ins_2 = construct_payment_tx_ins(vec![tx_2]);
         let tx_outs = vec![TxOut::new_token_amount(
@@ -1149,12 +1075,6 @@
 
         let tx_const = TxConstructor {
             previous_out: prev_out.clone(),
-<<<<<<< HEAD
-            address_version,
-=======
-            signatures: vec![signature],
-            pub_keys: vec![pk],
->>>>>>> 5bc9cc06
         };
 
         let tx_ins = construct_payment_tx_ins(vec![tx_const]);
