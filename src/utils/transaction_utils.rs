--- conflicted
+++ resolved
@@ -21,14 +21,7 @@
 /// * `script` - Script to build address for
 #[allow(unused_variables)]
 pub fn construct_p2sh_address(script: &Script) -> String {
-<<<<<<< HEAD
-    let bytes = bincode::serde::encode_to_vec(script, bincode::config::legacy()).unwrap();
-=======
-    /*let bytes = match serialize(script) {
-        Ok(bytes) => bytes,
-        Err(_) => vec![],
-    };
->>>>>>> f5411dc8
+    /*let bytes = bincode::serde::encode_to_vec(script, bincode::config::legacy()).unwrap();
     let mut addr = hex::encode(sha3_256::digest(&bytes));
     addr.insert(ZERO, P2SH_PREPEND as char);
     addr.truncate(STANDARD_ADDRESS_LENGTH);
