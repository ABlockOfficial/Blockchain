--- conflicted
+++ resolved
@@ -809,14 +809,9 @@
     #[test]
     #[should_panic]
     fn test_construct_a_valid_p2sh_tx() {
-<<<<<<< HEAD
         /*let token_amount = TokenAmount(400000);
-        let (tx_ins, _drs_block_hash, key_material) = test_construct_valid_inputs(Some(NETWORK_VERSION_V0));
-=======
-        let token_amount = TokenAmount(400000);
         let (tx_ins, _drs_block_hash, key_material) =
             test_construct_valid_inputs(Some(NETWORK_VERSION_V0));
->>>>>>> 7bf4c4e7
         let mut script = Script::new_for_coinbase(10);
         script.stack.push(StackEntry::Op(OpCodes::OP_DROP));
 
@@ -866,14 +861,9 @@
     #[test]
     #[should_panic]
     fn test_construct_a_valid_burn_tx() {
-<<<<<<< HEAD
         /*let token_amount = TokenAmount(400000);
-        let (tx_ins, _drs_block_hash, key_material) = test_construct_valid_inputs(Some(NETWORK_VERSION_V0));
-=======
-        let token_amount = TokenAmount(400000);
         let (tx_ins, _drs_block_hash, key_material) =
             test_construct_valid_inputs(Some(NETWORK_VERSION_V0));
->>>>>>> 7bf4c4e7
 
         let burn_tx = construct_burn_tx(tx_ins, None, &key_material);
 
