#![allow(unused)]
use crate::constants::*;
use crate::crypto::sha3_256;
use crate::crypto::sign_ed25519::{
    self as sign, PublicKey, Signature, ED25519_PUBLIC_KEY_LEN, ED25519_SIGNATURE_LEN,
};
use crate::primitives::asset::{Asset, AssetValues, ReceiptAsset, TokenAmount};
use crate::primitives::druid::DruidExpectation;
use crate::primitives::transaction::*;
use crate::script::interface_ops;
use crate::script::lang::{Script, Stack};
use crate::script::{OpCodes, StackEntry};
use crate::utils::error_utils::*;
use crate::utils::transaction_utils::{
    construct_address, construct_tx_in_signable_asset_hash, construct_tx_in_signable_hash,
};
use bincode::serialize;
use bytes::Bytes;
use hex::encode;
use std::collections::{BTreeMap, BTreeSet};
use std::thread::current;
use tracing::{debug, error, info, trace};

use super::transaction_utils::construct_p2sh_address;

/// Verifies that all incoming transactions are allowed to be spent. Returns false if a single
/// transaction doesn't verify
///
/// TODO: Currently assumes p2pkh and p2sh, abstract to all tx types
///
/// ### Arguments
///
/// * `tx`  - Transaction to verify
pub fn tx_is_valid<'a>(
    tx: &Transaction,
    is_in_utxo: impl Fn(&OutPoint) -> Option<&'a TxOut> + 'a,
) -> bool {
    let mut tx_ins_spent: AssetValues = Default::default();
    // TODO: Add support for `Data` asset variant
    // `Receipt` assets MUST have an a DRS value associated with them when they are getting on-spent
    if tx.outputs.iter().any(|out| {
        (out.value.is_receipt()
            && (out.value.get_drs_tx_hash().is_none() || out.value.get_metadata().is_some()))
    }) {
        error!("ON-SPENDING NEEDS EMPTY METADATA AND NON-EMPTY DRS SPECIFICATION");
        return false;
    }

    for tx_in in &tx.inputs {
        // Ensure the transaction is in the `UTXO` set
        let tx_out_point = tx_in.previous_out.as_ref().unwrap().clone();

        let tx_out = if let Some(tx_out) = is_in_utxo(&tx_out_point) {
            tx_out
        } else {
            error!("UTXO DOESN'T CONTAIN THIS TX");
            return false;
        };

        // At this point `TxIn` will be valid
        let tx_out_pk = tx_out.script_public_key.as_ref();
        let tx_out_hash = construct_tx_in_signable_hash(&tx_out_point);

        if let Some(pk) = tx_out_pk {
            // Check will need to include other signature types here
            if !tx_has_valid_p2pkh_sig(&tx_in.script_signature, &tx_out_hash, pk)
                && !tx_has_valid_p2sh_script(&tx_in.script_signature, pk)
            {
                return false;
            }
        } else {
            return false;
        }

        let asset = tx_out.value.clone().with_fixed_hash(&tx_out_point);
        tx_ins_spent.update_add(&asset);
    }

    tx_outs_are_valid(&tx.outputs, tx_ins_spent)
}

/// Verifies that the outgoing `TxOut`s are valid. Returns false if a single
/// transaction doesn't verify.
///
/// TODO: Abstract to data assets
///
/// ### Arguments
///
/// * `tx_outs` - `TxOut`s to verify
/// * `tx_ins_spent` - Total amount spendable from `TxIn`s
pub fn tx_outs_are_valid(tx_outs: &[TxOut], tx_ins_spent: AssetValues) -> bool {
    let mut tx_outs_spent: AssetValues = Default::default();

    for tx_out in tx_outs {
        // Addresses must have valid length
        if let Some(addr) = &tx_out.script_public_key {
            if !address_has_valid_length(addr) {
                trace!("Address has invalid length");
                return false;
            }
        }

        tx_outs_spent.update_add(&tx_out.value);
    }

    // Ensure that the `TxIn`s correlate with the `TxOut`s
    tx_outs_spent.is_equal(&tx_ins_spent)
}

/// Checks whether a create transaction has a valid input script
///
/// ### Arguments
///
/// * `script`      - Script to validate
/// * `asset`       - Asset to be created
pub fn tx_has_valid_create_script(script: &Script, asset: &Asset) -> bool {
    let mut it = script.stack.iter();
    let asset_hash = construct_tx_in_signable_asset_hash(asset);

    if let Asset::Receipt(r) = asset {
        if !receipt_has_valid_size(r) {
            trace!("Receipt metadata is too large");
            return false;
        }
    }

    if let (
        Some(StackEntry::Op(OpCodes::OP_CREATE)),
        Some(StackEntry::Num(_)),
        Some(StackEntry::Op(OpCodes::OP_DROP)),
        Some(StackEntry::Bytes(b)),
        Some(StackEntry::Signature(_)),
        Some(StackEntry::PubKey(_)),
        Some(StackEntry::Op(OpCodes::OP_CHECKSIG)),
        None,
    ) = (
        it.next(),
        it.next(),
        it.next(),
        it.next(),
        it.next(),
        it.next(),
        it.next(),
        it.next(),
    ) {
<<<<<<< HEAD
        if b == &asset_hash && script.interpret_script() {
=======
        if b == &asset_hash && script.interpret() {
>>>>>>> e05e56a7
            return true;
        }
    }

    trace!("Invalid script for create: {:?}", script.stack,);
    false
}

/// Checks whether a transaction to spend tokens in P2PKH has a valid signature
///
/// ### Arguments
///
/// * `script`          - Script to validate
/// * `outpoint_hash`   - Hash of the corresponding outpoint
/// * `tx_out_pub_key`  - Public key of the previous tx_out
fn tx_has_valid_p2pkh_sig(script: &Script, outpoint_hash: &str, tx_out_pub_key: &str) -> bool {
    let mut it = script.stack.iter();

    if let (
        Some(StackEntry::Bytes(b)),
        Some(StackEntry::Signature(_)),
        Some(StackEntry::PubKey(_)),
        Some(StackEntry::Op(OpCodes::OP_DUP)),
        Some(StackEntry::Op(
            OpCodes::OP_HASH256 | OpCodes::OP_HASH256_V0 | OpCodes::OP_HASH256_TEMP,
        )),
        Some(StackEntry::PubKeyHash(h)),
        Some(StackEntry::Op(OpCodes::OP_EQUALVERIFY)),
        Some(StackEntry::Op(OpCodes::OP_CHECKSIG)),
        None,
    ) = (
        it.next(),
        it.next(),
        it.next(),
        it.next(),
        it.next(),
        it.next(),
        it.next(),
        it.next(),
        it.next(),
    ) {
<<<<<<< HEAD
        if h == tx_out_pub_key && b == outpoint_hash && script.interpret_script() {
=======
        if h == tx_out_pub_key && b == outpoint_hash && script.interpret() {
>>>>>>> e05e56a7
            return true;
        }
    }

    trace!(
        "Invalid P2PKH script: {:?} tx_out_pub_key: {}",
        script.stack,
        tx_out_pub_key
    );

    false
}

/// Checks whether a transaction to spend tokens in P2SH has a valid hash and executing script
///
/// ### Arguments
///
/// * `script`          - Script to validate
/// * `address`         - Address of the P2SH transaction
pub fn tx_has_valid_p2sh_script(script: &Script, address: &str) -> bool {
    let p2sh_address = construct_p2sh_address(script);

    if p2sh_address == address {
<<<<<<< HEAD
        return script.interpret_script();
=======
        return script.interpret();
>>>>>>> e05e56a7
    }

    trace!(
        "Invalid P2SH script: {:?}, address: {}",
        script.stack,
        address
    );

    false
}

/// Checks that a receipt's metadata conforms to the network size constraint
///
/// ### Arguments
///
/// * `receipt` - Receipt to check
fn receipt_has_valid_size(receipt: &ReceiptAsset) -> bool {
    if let Some(metadata) = &receipt.metadata {
        return metadata.len() <= MAX_METADATA_BYTES;
    }
    true
}

/// Checks that an address has a valid length
///
/// ### Arguments
///
/// * `address` - Address to check
fn address_has_valid_length(address: &str) -> bool {
    address.len() == 32 || address.len() == 64
}

#[cfg(test)]
mod tests {
    use super::*;
    use crate::constants::RECEIPT_ACCEPT_VAL;
    use crate::primitives::asset::{Asset, DataAsset};
    use crate::primitives::druid::DdeValues;
    use crate::primitives::transaction::OutPoint;
    use crate::script::lang::Stack;
    use crate::utils::test_utils::generate_tx_with_ins_and_outs_assets;
    use crate::utils::transaction_utils::*;

    #[test]
    fn test_is_valid_script() {
        // empty script
        let mut script = Script::new();
<<<<<<< HEAD
        assert!(script.is_valid_script());
        // OP_0
        let mut script = Script::new();
        script.stack.push(StackEntry::Op(OpCodes::OP_0));
        assert!(script.is_valid_script());
        // OP_1
        let mut script = Script::new();
        script.stack.push(StackEntry::Op(OpCodes::OP_1));
        assert!(script.is_valid_script());
=======
        assert!(script.is_valid());
        // OP_0
        let mut script = Script::new();
        script.stack.push(StackEntry::Op(OpCodes::OP_0));
        assert!(script.is_valid());
        // OP_1
        let mut script = Script::new();
        script.stack.push(StackEntry::Op(OpCodes::OP_1));
        assert!(script.is_valid());
>>>>>>> e05e56a7
        // OP_1 OP_2 OP_ADD OP_3 OP_EQUAL
        let mut script = Script::new();
        script.stack.push(StackEntry::Op(OpCodes::OP_1));
        script.stack.push(StackEntry::Op(OpCodes::OP_2));
        script.stack.push(StackEntry::Op(OpCodes::OP_ADD));
        script.stack.push(StackEntry::Op(OpCodes::OP_3));
        script.stack.push(StackEntry::Op(OpCodes::OP_EQUAL));
<<<<<<< HEAD
        assert!(script.is_valid_script());
=======
        assert!(script.is_valid());
>>>>>>> e05e56a7
        // script length <= 10000 bytes
        let mut script = Script::new();
        let s = "a".repeat(500);
        for _ in 0..20 {
            script.stack.push(StackEntry::Bytes(s.clone()));
        }
<<<<<<< HEAD
        assert!(script.is_valid_script());
=======
        assert!(script.is_valid());
>>>>>>> e05e56a7
        // script length > 10000 bytes
        let mut script = Script::new();
        let mut s = String::new();
        let s = "a".repeat(501);
        for _ in 0..20 {
            script.stack.push(StackEntry::Bytes(s.clone()));
        }
<<<<<<< HEAD
        assert!(!script.is_valid_script());
=======
        assert!(!script.is_valid());
>>>>>>> e05e56a7
        // # opcodes <= 201
        let mut script = Script::new();
        for _ in 0..MAX_OPS_PER_SCRIPT {
            script.stack.push(StackEntry::Op(OpCodes::OP_1));
        }
<<<<<<< HEAD
        assert!(script.is_valid_script());
=======
        assert!(script.is_valid());
>>>>>>> e05e56a7
        // # opcodes > 201
        let mut script = Script::new();
        for _ in 0..=MAX_OPS_PER_SCRIPT {
            script.stack.push(StackEntry::Op(OpCodes::OP_1));
        }
<<<<<<< HEAD
        assert!(!script.is_valid_script());
=======
        assert!(!script.is_valid());
>>>>>>> e05e56a7
    }

    #[test]
    fn test_is_valid_stack() {
        // empty stack
        let mut stack = Stack::new();
<<<<<<< HEAD
        assert!(stack.is_valid_stack());
=======
        assert!(stack.is_valid());
>>>>>>> e05e56a7
        // # items on interpreter stack <= 1000
        let mut stack = Stack::new();
        for _ in 0..MAX_STACK_SIZE {
            stack.push(StackEntry::Num(1));
        }
<<<<<<< HEAD
        assert!(stack.is_valid_stack());
=======
        assert!(stack.is_valid());
>>>>>>> e05e56a7
        // # items on interpreter stack > 1000
        let mut stack = Stack::new();
        for _ in 0..=MAX_STACK_SIZE {
            stack.push(StackEntry::Num(1));
        }
<<<<<<< HEAD
        assert!(!stack.is_valid_stack());
=======
        assert!(!stack.is_valid());
>>>>>>> e05e56a7
        // # items on interpreter stack and interpreter alt stack > 1000
        let mut stack = Stack::new();
        for _ in 0..500 {
            stack.push(StackEntry::Num(1));
        }
        for _ in 0..501 {
            stack.push(StackEntry::Num(1));
        }
<<<<<<< HEAD
        assert!(!stack.is_valid_stack());
=======
        assert!(!stack.is_valid());
>>>>>>> e05e56a7
    }

    #[test]
    fn test_interpret_script() {
        // empty script
        let mut script = Script::new();
<<<<<<< HEAD
        assert!(script.interpret_script());
        // OP_0
        let mut script = Script::new();
        script.stack.push(StackEntry::Op(OpCodes::OP_0));
        assert!(!script.interpret_script());
        // OP_1
        let mut script = Script::new();
        script.stack.push(StackEntry::Op(OpCodes::OP_1));
        assert!(script.interpret_script());
=======
        assert!(script.interpret());
        // OP_0
        let mut script = Script::new();
        script.stack.push(StackEntry::Op(OpCodes::OP_0));
        assert!(!script.interpret());
        // OP_1
        let mut script = Script::new();
        script.stack.push(StackEntry::Op(OpCodes::OP_1));
        assert!(script.interpret());
>>>>>>> e05e56a7
        // OP_1 OP_2 OP_ADD OP_3 OP_EQUAL
        let mut script = Script::new();
        script.stack.push(StackEntry::Op(OpCodes::OP_1));
        script.stack.push(StackEntry::Op(OpCodes::OP_2));
        script.stack.push(StackEntry::Op(OpCodes::OP_ADD));
        script.stack.push(StackEntry::Op(OpCodes::OP_3));
        script.stack.push(StackEntry::Op(OpCodes::OP_EQUAL));
<<<<<<< HEAD
        assert!(script.interpret_script());
=======
        assert!(script.interpret());
>>>>>>> e05e56a7
        // script length <= 10000 bytes
        let mut script = Script::new();
        let s = "a".repeat(500);
        for _ in 0..20 {
            script.stack.push(StackEntry::Bytes(s.clone()));
        }
        // script length > 10000 bytes
        let mut script = Script::new();
        let mut s = String::new();
        for _ in 0..501 {
            s.push('a');
        }
        for _ in 0..20 {
            script.stack.push(StackEntry::Bytes(s.clone()));
        }
<<<<<<< HEAD
        assert!(!script.interpret_script());
=======
        assert!(!script.interpret());
>>>>>>> e05e56a7
        // # opcodes <= 201
        let mut script = Script::new();
        for _ in 0..MAX_OPS_PER_SCRIPT {
            script.stack.push(StackEntry::Op(OpCodes::OP_1));
        }
        // # opcodes > 201
        let mut script = Script::new();
        for _ in 0..=MAX_OPS_PER_SCRIPT {
            script.stack.push(StackEntry::Op(OpCodes::OP_1));
        }
<<<<<<< HEAD
        assert!(!script.interpret_script());
=======
        assert!(!script.interpret());
>>>>>>> e05e56a7
        // # items on interpreter stack <= 1000
        let mut script = Script::new();
        for _ in 0..MAX_STACK_SIZE {
            script.stack.push(StackEntry::Num(1));
        }
<<<<<<< HEAD
        assert!(script.interpret_script());
=======
        assert!(script.interpret());
>>>>>>> e05e56a7
        // # items on interpreter stack > 1000
        let mut script = Script::new();
        for _ in 0..=MAX_STACK_SIZE {
            script.stack.push(StackEntry::Num(1));
        }
        // invalid opcode
        let mut script = Script::new();
        script.stack.push(StackEntry::Op(OpCodes::OP_CAT));
<<<<<<< HEAD
        assert!(!script.interpret_script());
=======
        assert!(!script.interpret());
>>>>>>> e05e56a7
    }

    /// Util function to create p2pkh TxIns
    fn create_multisig_tx_ins(tx_values: Vec<TxConstructor>, m: usize) -> Vec<TxIn> {
        let mut tx_ins = Vec::new();

        for entry in tx_values {
            let mut new_tx_in = TxIn::new();
            new_tx_in.script_signature = Script::multisig_validation(
                m,
                entry.pub_keys.len(),
                entry.previous_out.t_hash.clone(),
                entry.signatures,
                entry.pub_keys,
            );
            new_tx_in.previous_out = Some(entry.previous_out);

            tx_ins.push(new_tx_in);
        }

        tx_ins
    }

    /// Util function to create multisig member TxIns
    fn create_multisig_member_tx_ins(tx_values: Vec<TxConstructor>) -> Vec<TxIn> {
        let mut tx_ins = Vec::new();

        for entry in tx_values {
            let mut new_tx_in = TxIn::new();
            new_tx_in.script_signature = Script::member_multisig(
                entry.previous_out.t_hash.clone(),
                entry.pub_keys[0],
                entry.signatures[0],
            );
            new_tx_in.previous_out = Some(entry.previous_out);

            tx_ins.push(new_tx_in);
        }

        tx_ins
    }

    #[test]
    /// Checks that a correct create script is validated as such
    fn test_pass_create_script_valid() {
        let asset = Asset::receipt(1, None, None);
        let asset_hash = construct_tx_in_signable_asset_hash(&asset);
        let (pk, sk) = sign::gen_keypair();
        let signature = sign::sign_detached(asset_hash.as_bytes(), &sk);

        let script = Script::new_create_asset(0, asset_hash, signature, pk);
        assert!(tx_has_valid_create_script(&script, &asset));
    }

    #[test]
    /// Checks that metadata is validated correctly if too large
    fn test_fail_create_receipt_script_invalid() {
        let metadata = String::from_utf8_lossy(&[0; MAX_METADATA_BYTES + 1]).to_string();
        let asset = Asset::receipt(1, None, Some(metadata));
        let asset_hash = construct_tx_in_signable_asset_hash(&asset);
        let (pk, sk) = sign::gen_keypair();
        let signature = sign::sign_detached(asset_hash.as_bytes(), &sk);

        let script = Script::new_create_asset(0, asset_hash, signature, pk);
        assert!(!tx_has_valid_create_script(&script, &asset));
    }

    #[test]
    /// Checks whether addresses are validated correctly
    fn test_validate_addresses_correctly() {
        let (pk, _) = sign::gen_keypair();
        let address = construct_address(&pk);

        assert!(address_has_valid_length(&address));
        assert!(address_has_valid_length(&hex::encode([0; 32])));
        assert!(!address_has_valid_length(&hex::encode([0; 64])));
    }

    #[test]
    /// Checks that correct member multisig scripts are validated as such
    fn test_pass_member_multisig_valid() {
        test_pass_member_multisig_valid_common(None);
    }

    #[test]
    /// Checks that correct member multisig scripts are validated as such
    fn test_pass_member_multisig_valid_v0() {
        test_pass_member_multisig_valid_common(Some(NETWORK_VERSION_V0));
    }

    #[test]
    /// Checks that correct member multisig scripts are validated as such
    fn test_pass_member_multisig_valid_temp() {
        test_pass_member_multisig_valid_common(Some(NETWORK_VERSION_TEMP));
    }

    fn test_pass_member_multisig_valid_common(address_version: Option<u64>) {
        let (pk, sk) = sign::gen_keypair();
        let t_hash = hex::encode(vec![0, 0, 0]);
        let signature = sign::sign_detached(t_hash.as_bytes(), &sk);

        let tx_const = TxConstructor {
            previous_out: OutPoint::new(t_hash, 0),
            signatures: vec![signature],
            pub_keys: vec![pk],
            address_version,
        };

        let tx_ins = create_multisig_member_tx_ins(vec![tx_const]);

<<<<<<< HEAD
        assert!(&tx_ins[0].clone().script_signature.interpret_script());
=======
        assert!(&tx_ins[0].clone().script_signature.interpret());
>>>>>>> e05e56a7
    }

    #[test]
    /// Checks that incorrect member multisig scripts are validated as such
    fn test_fail_member_multisig_invalid() {
        test_fail_member_multisig_invalid_common(None);
    }

    #[test]
    /// Checks that incorrect member multisig scripts are validated as such
    fn test_fail_member_multisig_invalid_v0() {
        test_fail_member_multisig_invalid_common(Some(NETWORK_VERSION_V0));
    }

    #[test]
    /// Checks that incorrect member multisig scripts are validated as such
    fn test_fail_member_multisig_invalid_temp() {
        test_fail_member_multisig_invalid_common(Some(NETWORK_VERSION_TEMP));
    }

    fn test_fail_member_multisig_invalid_common(address_version: Option<u64>) {
        let (_pk, sk) = sign::gen_keypair();
        let (pk, _sk) = sign::gen_keypair();
        let t_hash = hex::encode(vec![0, 0, 0]);
        let signature = sign::sign_detached(t_hash.as_bytes(), &sk);

        let tx_const = TxConstructor {
            previous_out: OutPoint::new(t_hash, 0),
            signatures: vec![signature],
            pub_keys: vec![pk],
            address_version,
        };

        let tx_ins = create_multisig_member_tx_ins(vec![tx_const]);

<<<<<<< HEAD
        assert!(!&tx_ins[0].clone().script_signature.interpret_script());
=======
        assert!(!&tx_ins[0].clone().script_signature.interpret());
>>>>>>> e05e56a7
    }

    #[test]
    /// Checks that correct p2pkh transaction signatures are validated as such
    fn test_pass_p2pkh_sig_valid() {
        test_pass_p2pkh_sig_valid_common(None);
    }

    #[test]
    /// Checks that correct p2pkh transaction signatures are validated as such
    fn test_pass_p2pkh_sig_valid_v0() {
        test_pass_p2pkh_sig_valid_common(Some(NETWORK_VERSION_V0));
    }

    #[test]
    /// Checks that correct p2pkh transaction signatures are validated as such
    fn test_pass_p2pkh_sig_valid_temp() {
        test_pass_p2pkh_sig_valid_common(Some(NETWORK_VERSION_TEMP));
    }

    fn test_pass_p2pkh_sig_valid_common(address_version: Option<u64>) {
        let (pk, sk) = sign::gen_keypair();
        let outpoint = OutPoint {
            t_hash: hex::encode(vec![0, 0, 0]),
            n: 0,
        };

        let hash_to_sign = construct_tx_in_signable_hash(&outpoint);
        let signature = sign::sign_detached(hash_to_sign.as_bytes(), &sk);

        let tx_const = TxConstructor {
            previous_out: outpoint,
            signatures: vec![signature],
            pub_keys: vec![pk],
            address_version,
        };

        let tx_ins = construct_payment_tx_ins(vec![tx_const]);
        let tx_out_pk = construct_address_for(&pk, address_version);

        assert!(tx_has_valid_p2pkh_sig(
            &tx_ins[0].script_signature,
            &hash_to_sign,
            &tx_out_pk
        ));
    }

    #[test]
    /// Checks that invalid p2pkh transaction signatures are validated as such
    fn test_fail_p2pkh_sig_invalid() {
        test_fail_p2pkh_sig_invalid_common(None);
    }

    #[test]
    /// Checks that invalid p2pkh transaction signatures are validated as such
    fn test_fail_p2pkh_sig_invalid_v0() {
        test_fail_p2pkh_sig_invalid_common(Some(NETWORK_VERSION_V0));
    }

    fn test_fail_p2pkh_sig_invalid_common(address_version: Option<u64>) {
        let (pk, sk) = sign::gen_keypair();
        let (second_pk, _s) = sign::gen_keypair();
        let outpoint = OutPoint {
            t_hash: hex::encode(vec![0, 0, 0]),
            n: 0,
        };

        let hash_to_sign = construct_tx_in_signable_hash(&outpoint);
        let signature = sign::sign_detached(hash_to_sign.as_bytes(), &sk);

        let tx_const = TxConstructor {
            previous_out: outpoint,
            signatures: vec![signature],
            pub_keys: vec![second_pk],
            address_version,
        };

        let tx_ins = construct_payment_tx_ins(vec![tx_const]);
        let tx_out_pk = construct_address(&pk);

        assert!(!tx_has_valid_p2pkh_sig(
            &tx_ins[0].script_signature,
            &hash_to_sign,
            &tx_out_pk
        ));
    }

    #[test]
    /// Checks that invalid p2pkh transaction signatures are validated as such
    fn test_fail_p2pkh_sig_script_empty() {
        test_fail_p2pkh_sig_script_empty_common(None);
    }

    #[test]
    /// Checks that invalid p2pkh transaction signatures are validated as such
    fn test_fail_p2pkh_sig_script_empty_v0() {
        test_fail_p2pkh_sig_script_empty_common(Some(NETWORK_VERSION_V0));
    }

    #[test]
    /// Checks that invalid p2pkh transaction signatures are validated as such
    fn test_fail_p2pkh_sig_script_empty_temp() {
        test_fail_p2pkh_sig_script_empty_common(Some(NETWORK_VERSION_V0));
    }

    fn test_fail_p2pkh_sig_script_empty_common(address_version: Option<u64>) {
        let (pk, sk) = sign::gen_keypair();
        let outpoint = OutPoint {
            t_hash: hex::encode(vec![0, 0, 0]),
            n: 0,
        };

        let hash_to_sign = construct_tx_in_signable_hash(&outpoint);
        let signature = sign::sign_detached(hash_to_sign.as_bytes(), &sk);

        let tx_const = TxConstructor {
            previous_out: outpoint,
            signatures: vec![signature],
            pub_keys: vec![pk],
            address_version,
        };

        let mut tx_ins = Vec::new();

        for entry in vec![tx_const] {
            let mut new_tx_in = TxIn::new();
            new_tx_in.script_signature = Script::new();
            new_tx_in.previous_out = Some(entry.previous_out);

            tx_ins.push(new_tx_in);
        }

        let tx_out_pk = construct_address(&pk);

        assert!(!tx_has_valid_p2pkh_sig(
            &tx_ins[0].script_signature,
            &hash_to_sign,
            &tx_out_pk
        ));
    }

    #[test]
    /// Checks that invalid p2pkh transaction signatures are validated as such
    fn test_fail_p2pkh_sig_script_invalid_struct() {
        test_fail_p2pkh_sig_script_invalid_struct_common(None);
    }

    #[test]
    /// Checks that invalid p2pkh transaction signatures are validated as such
    fn test_fail_p2pkh_sig_script_invalid_struct_v0() {
        test_fail_p2pkh_sig_script_invalid_struct_common(Some(NETWORK_VERSION_V0));
    }

    #[test]
    /// Checks that invalid p2pkh transaction signatures are validated as such
    fn test_fail_p2pkh_sig_script_invalid_struct_temp() {
        test_fail_p2pkh_sig_script_invalid_struct_common(Some(NETWORK_VERSION_TEMP));
    }

    fn test_fail_p2pkh_sig_script_invalid_struct_common(address_version: Option<u64>) {
        let (pk, sk) = sign::gen_keypair();
        let outpoint = OutPoint {
            t_hash: hex::encode(vec![0, 0, 0]),
            n: 0,
        };

        let hash_to_sign = construct_tx_in_signable_hash(&outpoint);
        let signature = sign::sign_detached(hash_to_sign.as_bytes(), &sk);

        let tx_const = TxConstructor {
            previous_out: outpoint,
            signatures: vec![signature],
            pub_keys: vec![pk],
            address_version,
        };

        let mut tx_ins = Vec::new();

        for entry in vec![tx_const] {
            let mut new_tx_in = TxIn::new();
            new_tx_in.script_signature = Script::new();
            new_tx_in
                .script_signature
                .stack
                .push(StackEntry::Bytes("".to_string()));
            new_tx_in.previous_out = Some(entry.previous_out);

            tx_ins.push(new_tx_in);
        }

        let tx_out_pk = construct_address(&pk);

        assert!(!tx_has_valid_p2pkh_sig(
            &tx_ins[0].script_signature,
            &hash_to_sign,
            &tx_out_pk
        ));
    }

    #[test]
    /// Checks that correct multisig validation signatures are validated as such
    fn test_pass_multisig_validation_valid() {
        test_pass_multisig_validation_valid_common(None);
    }

    #[test]
    /// Checks that correct multisig validation signatures are validated as such
    fn test_pass_multisig_validation_valid_v0() {
        test_pass_multisig_validation_valid_common(Some(NETWORK_VERSION_V0));
    }

    #[test]
    /// Checks that correct multisig validation signatures are validated as such
    fn test_pass_multisig_validation_valid_temp() {
        test_pass_multisig_validation_valid_common(Some(NETWORK_VERSION_TEMP));
    }

    fn test_pass_multisig_validation_valid_common(address_version: Option<u64>) {
        let (first_pk, first_sk) = sign::gen_keypair();
        let (second_pk, second_sk) = sign::gen_keypair();
        let (third_pk, third_sk) = sign::gen_keypair();
        let check_data = hex::encode(vec![0, 0, 0]);

        let m = 2;
        let first_sig = sign::sign_detached(check_data.as_bytes(), &first_sk);
        let second_sig = sign::sign_detached(check_data.as_bytes(), &second_sk);

        let tx_const = TxConstructor {
            previous_out: OutPoint::new(check_data, 0),
            signatures: vec![first_sig, second_sig],
            pub_keys: vec![first_pk, second_pk, third_pk],
            address_version,
        };

        let tx_ins = create_multisig_tx_ins(vec![tx_const], m);

<<<<<<< HEAD
        assert!(&tx_ins[0].script_signature.interpret_script());
=======
        assert!(&tx_ins[0].script_signature.interpret());
>>>>>>> e05e56a7
    }

    #[test]
    /// Validate tx_is_valid for multiple TxIn configurations
    fn test_tx_is_valid() {
        test_tx_is_valid_common(None, OpCodes::OP_HASH256);
    }

    #[test]
    /// Validate tx_is_valid for multiple TxIn configurations
    fn test_tx_is_valid_v0() {
        test_tx_is_valid_common(Some(NETWORK_VERSION_V0), OpCodes::OP_HASH256_V0);
    }

    #[test]
    /// Validate tx_is_valid for multiple TxIn configurations
    fn test_tx_is_valid_temp() {
        test_tx_is_valid_common(Some(NETWORK_VERSION_TEMP), OpCodes::OP_HASH256_TEMP);
    }

    fn test_tx_is_valid_common(address_version: Option<u64>, op_hash256: OpCodes) {
        //
        // Arrange
        //
        let (pk, sk) = sign::gen_keypair();
        let tx_hash = hex::encode(vec![0, 0, 0]);
        let tx_outpoint = OutPoint::new(tx_hash, 0);
        let script_public_key = construct_address_for(&pk, address_version);
        let tx_in_previous_out = TxOut::new_token_amount(script_public_key.clone(), TokenAmount(5));
        let ongoing_tx_outs = vec![tx_in_previous_out.clone()];

        let valid_bytes = construct_tx_in_signable_hash(&tx_outpoint);
        let valid_sig = sign::sign_detached(valid_bytes.as_bytes(), &sk);

        // Test cases:
        let inputs = vec![
            // 0. Happy case: valid test
            (
                vec![
                    StackEntry::Bytes(valid_bytes),
                    StackEntry::Signature(valid_sig),
                    StackEntry::PubKey(pk),
                    StackEntry::Op(OpCodes::OP_DUP),
                    StackEntry::Op(op_hash256),
                    StackEntry::PubKeyHash(script_public_key),
                    StackEntry::Op(OpCodes::OP_EQUALVERIFY),
                    StackEntry::Op(OpCodes::OP_CHECKSIG),
                ],
                true,
            ),
            // 2. Empty script
            (vec![StackEntry::Bytes("".to_string())], false),
        ];

        //
        // Act
        //
        let mut actual_result = Vec::new();
        for (script, _) in &inputs {
            let tx_ins = vec![TxIn {
                script_signature: Script {
                    stack: script.clone(),
                },
                previous_out: Some(tx_outpoint.clone()),
            }];

            let tx = Transaction {
                inputs: tx_ins,
                outputs: ongoing_tx_outs.clone(),
                ..Default::default()
            };

            let result = tx_is_valid(&tx, |v| {
                Some(&tx_in_previous_out).filter(|_| v == &tx_outpoint)
            });
            actual_result.push(result);
        }

        //
        // Assert
        //
        assert_eq!(
            actual_result,
            inputs.iter().map(|(_, e)| *e).collect::<Vec<bool>>(),
        );
    }

    #[test]
    /// ### Test Case 1
    ///
    ///  - *Tokens only*
    /// -  *Success*
    ///
    /// 1. Inputs contain two `TxIn`s for `Token`s of amounts `3` and `2`
    /// 2. Outputs contain `TxOut`s for `Token`s of amounts `3` and `2`
    fn test_tx_drs_tokens_only_success() {
        test_tx_drs_common(
            &[(3, None, None), (2, None, None)],
            &[(3, None), (2, None)],
            true,
        );
    }

    #[test]
    /// ### Test Case 2
    ///
    ///  - *Tokens only*
    /// -  *Failure*
    ///
    /// 1. Inputs contain two `TxIn`s for `Token`s of amounts `3` and `2`
    /// 2. Outputs contain `TxOut`s for `Token`s of amounts `3` and `3`
    /// 3. `TxIn` `Token`s amount does not match `TxOut` `Token`s amount
    fn test_tx_drs_tokens_only_failure_amount_mismatch() {
        test_tx_drs_common(
            &[(3, None, None), (2, None, None)],
            &[(3, None), (3, None)],
            false,
        );
    }

    #[test]
    /// ### Test Case 3
    ///
    ///  - *Receipts only*
    /// -  *Failure*
    ///
    /// 1. Inputs contain two `TxIn`s for `Receipt`s of amount `3` and `2` with different `drs_tx_hash` values
    /// 2. Outputs contain `TxOut`s for `Receipt`s of amount `3` and `3`
    /// 3. `TxIn` DRS matches `TxOut` DRS for `Receipt`s; Amount of `Receipt`s spent does not match    
    fn test_tx_drs_receipts_only_failure_amount_mismatch() {
        test_tx_drs_common(
            &[
                (3, Some("drs_tx_hash_1"), None),
                (2, Some("drs_tx_hash_2"), None),
            ],
            &[(3, Some("drs_tx_hash_1")), (3, Some("drs_tx_hash_2"))],
            false,
        );
    }

    #[test]
    /// ### Test Case 4
    ///
    ///  - *Receipts only*
    /// -  *Failure*
    ///
    /// 1. Inputs contain two `TxIn`s for `Receipt`s of amount `3` and `2` with different `drs_tx_hash` values
    /// 2. Outputs contain `TxOut`s for `Receipt`s of amount `3` and `2`
    /// 3. `TxIn` DRS does not match `TxOut` DRS for `Receipt`s; Amount of `Receipt`s spent matches     
    fn test_tx_drs_receipts_only_failure_drs_mismatch() {
        test_tx_drs_common(
            &[
                (3, Some("drs_tx_hash_1"), None),
                (2, Some("drs_tx_hash_2"), None),
            ],
            &[(3, Some("drs_tx_hash_1")), (2, Some("invalid_drs_tx_hash"))],
            false,
        );
    }

    #[test]
    /// ### Test Case 5
    ///
    ///  - *Receipts and Tokens*
    /// -  *Success*
    ///
    /// 1. Inputs contain two `TxIn`s for `Receipt`s of amount `3` and `Token`s of amount `2`
    /// 2. Outputs contain `TxOut`s for `Receipt`s of amount `3` and `Token`s of amount `2`
    /// 3. `TxIn` DRS matches `TxOut` DRS for `Receipt`s; Amount of `Receipt`s and `Token`s spent matches      
    fn test_tx_drs_receipts_and_tokens_success() {
        test_tx_drs_common(
            &[(3, Some("drs_tx_hash"), None), (2, None, None)],
            &[(3, Some("drs_tx_hash")), (2, None)],
            true,
        );
    }

    #[test]
    /// ### Test Case 6
    ///
    ///  - *Receipts and Tokens*
    /// -  *Failure*
    ///
    /// 1. Inputs contain two `TxIn`s for `Receipt`s of amount `3` and `Token`s of amount `2`
    /// 2. Outputs contain `TxOut`s for `Receipt`s of amount `2` and `Token`s of amount `2`
    /// 3. `TxIn` DRS matches `TxOut` DRS for `Receipt`s; Amount of `Receipt`s spent does not match      
    fn test_tx_drs_receipts_and_tokens_failure_amount_mismatch() {
        test_tx_drs_common(
            &[(3, Some("drs_tx_hash"), None), (2, None, None)],
            &[(2, Some("drs_tx_hash")), (2, None)],
            false,
        );
    }

    #[test]
    /// ### Test Case 7
    ///
    ///  - *Receipts and Tokens*
    /// -  *Failure*
    ///
    /// 1. Inputs contain two `TxIn`s for `Receipt`s of amount `3` and `Token`s of amount `2`
    /// 2. Outputs contain `TxOut`s for `Receipt`s of amount `1` and Tokens of amount `1`
    /// 3. `TxIn` DRS does not match `TxOut` DRS for `Receipt`s; Amount of `Receipt`s and `Token`s spent does not match;
    /// Metadata does not match                
    fn test_tx_drs_receipts_and_tokens_failure_amount_and_drs_mismatch() {
        let test_metadata: Option<String> = Some(
            "{\"name\":\"test\",\"description\":\"test\",\"image\":\"test\",\"url\":\"test\"}"
                .to_string(),
        );

        test_tx_drs_common(
            &[
                (3, Some("drs_tx_hash"), test_metadata.clone()),
                (2, None, test_metadata),
            ],
            &[(1, Some("invalid_drs_tx_hash")), (1, None)],
            false,
        );
    }

    /// Test transaction validation with multiple different DRS
    /// configurations for `TxIn` and `TxOut` values
    fn test_tx_drs_common(
        inputs: &[(u64, Option<&str>, Option<String>)],
        outputs: &[(u64, Option<&str>)],
        expected_result: bool,
    ) {
        ///
        /// Arrange
        ///
        let (utxo, tx) = generate_tx_with_ins_and_outs_assets(inputs, outputs);

        ///
        /// Act
        ///
        let actual_result = tx_is_valid(&tx, |v| utxo.get(v));

        ///
        /// Assert
        ///
        assert_eq!(actual_result, expected_result);
    }

    #[test]
    /// Checks that incorrect member interpret scripts are validated as such
    fn test_fail_interpret_valid() {
        test_fail_interpret_valid_common(None);
    }

    #[test]
    /// Checks that incorrect member interpret scripts are validated as such
    fn test_fail_interpret_valid_v0() {
        test_fail_interpret_valid_common(Some(NETWORK_VERSION_V0));
    }

    #[test]
    /// Checks that incorrect member interpret scripts are validated as such
    fn test_fail_interpret_valid_temp() {
        test_fail_interpret_valid_common(Some(NETWORK_VERSION_TEMP));
    }

    fn test_fail_interpret_valid_common(address_version: Option<u64>) {
        let (_pk, sk) = sign::gen_keypair();
        let (pk, _sk) = sign::gen_keypair();
        let t_hash = hex::encode(vec![0, 0, 0]);
        let signature = sign::sign_detached(t_hash.as_bytes(), &sk);

        let tx_const = TxConstructor {
            previous_out: OutPoint::new(t_hash, 0),
            signatures: vec![signature],
            pub_keys: vec![pk],
            address_version,
        };

        let tx_ins = create_multisig_member_tx_ins(vec![tx_const]);

<<<<<<< HEAD
        assert!(!&tx_ins[0].clone().script_signature.interpret_script());
=======
        assert!(!&tx_ins[0].clone().script_signature.interpret());
>>>>>>> e05e56a7
    }

    #[test]
    /// Checks that interpret scripts are validated as such
    fn test_pass_interpret_valid() {
        test_pass_interpret_valid_common(None);
    }

    #[test]
    /// Checks that interpret scripts are validated as such
    fn test_pass_interpret_valid_v0() {
        test_pass_interpret_valid_common(Some(NETWORK_VERSION_V0));
    }

    #[test]
    /// Checks that interpret scripts are validated as such
    fn test_pass_interpret_valid_temp() {
        test_pass_interpret_valid_common(Some(NETWORK_VERSION_TEMP));
    }

    fn test_pass_interpret_valid_common(address_version: Option<u64>) {
        let (pk, sk) = sign::gen_keypair();
        let t_hash = hex::encode(vec![0, 0, 0]);
        let signature = sign::sign_detached(t_hash.as_bytes(), &sk);

        let tx_const = TxConstructor {
            previous_out: OutPoint::new(t_hash, 0),
            signatures: vec![signature],
            pub_keys: vec![pk],
            address_version,
        };

        let tx_ins = create_multisig_member_tx_ins(vec![tx_const]);

<<<<<<< HEAD
        assert!(&tx_ins[0].clone().script_signature.interpret_script());
=======
        assert!(&tx_ins[0].clone().script_signature.interpret());
>>>>>>> e05e56a7
    }
}<|MERGE_RESOLUTION|>--- conflicted
+++ resolved
@@ -143,11 +143,7 @@
         it.next(),
         it.next(),
     ) {
-<<<<<<< HEAD
-        if b == &asset_hash && script.interpret_script() {
-=======
         if b == &asset_hash && script.interpret() {
->>>>>>> e05e56a7
             return true;
         }
     }
@@ -189,11 +185,7 @@
         it.next(),
         it.next(),
     ) {
-<<<<<<< HEAD
-        if h == tx_out_pub_key && b == outpoint_hash && script.interpret_script() {
-=======
         if h == tx_out_pub_key && b == outpoint_hash && script.interpret() {
->>>>>>> e05e56a7
             return true;
         }
     }
@@ -217,11 +209,7 @@
     let p2sh_address = construct_p2sh_address(script);
 
     if p2sh_address == address {
-<<<<<<< HEAD
-        return script.interpret_script();
-=======
         return script.interpret();
->>>>>>> e05e56a7
     }
 
     trace!(
@@ -269,17 +257,6 @@
     fn test_is_valid_script() {
         // empty script
         let mut script = Script::new();
-<<<<<<< HEAD
-        assert!(script.is_valid_script());
-        // OP_0
-        let mut script = Script::new();
-        script.stack.push(StackEntry::Op(OpCodes::OP_0));
-        assert!(script.is_valid_script());
-        // OP_1
-        let mut script = Script::new();
-        script.stack.push(StackEntry::Op(OpCodes::OP_1));
-        assert!(script.is_valid_script());
-=======
         assert!(script.is_valid());
         // OP_0
         let mut script = Script::new();
@@ -289,7 +266,6 @@
         let mut script = Script::new();
         script.stack.push(StackEntry::Op(OpCodes::OP_1));
         assert!(script.is_valid());
->>>>>>> e05e56a7
         // OP_1 OP_2 OP_ADD OP_3 OP_EQUAL
         let mut script = Script::new();
         script.stack.push(StackEntry::Op(OpCodes::OP_1));
@@ -297,22 +273,14 @@
         script.stack.push(StackEntry::Op(OpCodes::OP_ADD));
         script.stack.push(StackEntry::Op(OpCodes::OP_3));
         script.stack.push(StackEntry::Op(OpCodes::OP_EQUAL));
-<<<<<<< HEAD
-        assert!(script.is_valid_script());
-=======
         assert!(script.is_valid());
->>>>>>> e05e56a7
         // script length <= 10000 bytes
         let mut script = Script::new();
         let s = "a".repeat(500);
         for _ in 0..20 {
             script.stack.push(StackEntry::Bytes(s.clone()));
         }
-<<<<<<< HEAD
-        assert!(script.is_valid_script());
-=======
         assert!(script.is_valid());
->>>>>>> e05e56a7
         // script length > 10000 bytes
         let mut script = Script::new();
         let mut s = String::new();
@@ -320,62 +288,38 @@
         for _ in 0..20 {
             script.stack.push(StackEntry::Bytes(s.clone()));
         }
-<<<<<<< HEAD
-        assert!(!script.is_valid_script());
-=======
         assert!(!script.is_valid());
->>>>>>> e05e56a7
         // # opcodes <= 201
         let mut script = Script::new();
         for _ in 0..MAX_OPS_PER_SCRIPT {
             script.stack.push(StackEntry::Op(OpCodes::OP_1));
         }
-<<<<<<< HEAD
-        assert!(script.is_valid_script());
-=======
         assert!(script.is_valid());
->>>>>>> e05e56a7
         // # opcodes > 201
         let mut script = Script::new();
         for _ in 0..=MAX_OPS_PER_SCRIPT {
             script.stack.push(StackEntry::Op(OpCodes::OP_1));
         }
-<<<<<<< HEAD
-        assert!(!script.is_valid_script());
-=======
         assert!(!script.is_valid());
->>>>>>> e05e56a7
     }
 
     #[test]
     fn test_is_valid_stack() {
         // empty stack
         let mut stack = Stack::new();
-<<<<<<< HEAD
-        assert!(stack.is_valid_stack());
-=======
         assert!(stack.is_valid());
->>>>>>> e05e56a7
         // # items on interpreter stack <= 1000
         let mut stack = Stack::new();
         for _ in 0..MAX_STACK_SIZE {
             stack.push(StackEntry::Num(1));
         }
-<<<<<<< HEAD
-        assert!(stack.is_valid_stack());
-=======
         assert!(stack.is_valid());
->>>>>>> e05e56a7
         // # items on interpreter stack > 1000
         let mut stack = Stack::new();
         for _ in 0..=MAX_STACK_SIZE {
             stack.push(StackEntry::Num(1));
         }
-<<<<<<< HEAD
-        assert!(!stack.is_valid_stack());
-=======
         assert!(!stack.is_valid());
->>>>>>> e05e56a7
         // # items on interpreter stack and interpreter alt stack > 1000
         let mut stack = Stack::new();
         for _ in 0..500 {
@@ -384,28 +328,13 @@
         for _ in 0..501 {
             stack.push(StackEntry::Num(1));
         }
-<<<<<<< HEAD
-        assert!(!stack.is_valid_stack());
-=======
         assert!(!stack.is_valid());
->>>>>>> e05e56a7
     }
 
     #[test]
     fn test_interpret_script() {
         // empty script
         let mut script = Script::new();
-<<<<<<< HEAD
-        assert!(script.interpret_script());
-        // OP_0
-        let mut script = Script::new();
-        script.stack.push(StackEntry::Op(OpCodes::OP_0));
-        assert!(!script.interpret_script());
-        // OP_1
-        let mut script = Script::new();
-        script.stack.push(StackEntry::Op(OpCodes::OP_1));
-        assert!(script.interpret_script());
-=======
         assert!(script.interpret());
         // OP_0
         let mut script = Script::new();
@@ -415,7 +344,6 @@
         let mut script = Script::new();
         script.stack.push(StackEntry::Op(OpCodes::OP_1));
         assert!(script.interpret());
->>>>>>> e05e56a7
         // OP_1 OP_2 OP_ADD OP_3 OP_EQUAL
         let mut script = Script::new();
         script.stack.push(StackEntry::Op(OpCodes::OP_1));
@@ -423,11 +351,7 @@
         script.stack.push(StackEntry::Op(OpCodes::OP_ADD));
         script.stack.push(StackEntry::Op(OpCodes::OP_3));
         script.stack.push(StackEntry::Op(OpCodes::OP_EQUAL));
-<<<<<<< HEAD
-        assert!(script.interpret_script());
-=======
         assert!(script.interpret());
->>>>>>> e05e56a7
         // script length <= 10000 bytes
         let mut script = Script::new();
         let s = "a".repeat(500);
@@ -443,11 +367,7 @@
         for _ in 0..20 {
             script.stack.push(StackEntry::Bytes(s.clone()));
         }
-<<<<<<< HEAD
-        assert!(!script.interpret_script());
-=======
         assert!(!script.interpret());
->>>>>>> e05e56a7
         // # opcodes <= 201
         let mut script = Script::new();
         for _ in 0..MAX_OPS_PER_SCRIPT {
@@ -458,21 +378,13 @@
         for _ in 0..=MAX_OPS_PER_SCRIPT {
             script.stack.push(StackEntry::Op(OpCodes::OP_1));
         }
-<<<<<<< HEAD
-        assert!(!script.interpret_script());
-=======
         assert!(!script.interpret());
->>>>>>> e05e56a7
         // # items on interpreter stack <= 1000
         let mut script = Script::new();
         for _ in 0..MAX_STACK_SIZE {
             script.stack.push(StackEntry::Num(1));
         }
-<<<<<<< HEAD
-        assert!(script.interpret_script());
-=======
         assert!(script.interpret());
->>>>>>> e05e56a7
         // # items on interpreter stack > 1000
         let mut script = Script::new();
         for _ in 0..=MAX_STACK_SIZE {
@@ -481,11 +393,7 @@
         // invalid opcode
         let mut script = Script::new();
         script.stack.push(StackEntry::Op(OpCodes::OP_CAT));
-<<<<<<< HEAD
-        assert!(!script.interpret_script());
-=======
         assert!(!script.interpret());
->>>>>>> e05e56a7
     }
 
     /// Util function to create p2pkh TxIns
@@ -596,11 +504,7 @@
 
         let tx_ins = create_multisig_member_tx_ins(vec![tx_const]);
 
-<<<<<<< HEAD
-        assert!(&tx_ins[0].clone().script_signature.interpret_script());
-=======
         assert!(&tx_ins[0].clone().script_signature.interpret());
->>>>>>> e05e56a7
     }
 
     #[test]
@@ -636,11 +540,7 @@
 
         let tx_ins = create_multisig_member_tx_ins(vec![tx_const]);
 
-<<<<<<< HEAD
-        assert!(!&tx_ins[0].clone().script_signature.interpret_script());
-=======
         assert!(!&tx_ins[0].clone().script_signature.interpret());
->>>>>>> e05e56a7
     }
 
     #[test]
@@ -877,11 +777,7 @@
 
         let tx_ins = create_multisig_tx_ins(vec![tx_const], m);
 
-<<<<<<< HEAD
-        assert!(&tx_ins[0].script_signature.interpret_script());
-=======
         assert!(&tx_ins[0].script_signature.interpret());
->>>>>>> e05e56a7
     }
 
     #[test]
@@ -1158,11 +1054,7 @@
 
         let tx_ins = create_multisig_member_tx_ins(vec![tx_const]);
 
-<<<<<<< HEAD
-        assert!(!&tx_ins[0].clone().script_signature.interpret_script());
-=======
         assert!(!&tx_ins[0].clone().script_signature.interpret());
->>>>>>> e05e56a7
     }
 
     #[test]
@@ -1197,10 +1089,6 @@
 
         let tx_ins = create_multisig_member_tx_ins(vec![tx_const]);
 
-<<<<<<< HEAD
-        assert!(&tx_ins[0].clone().script_signature.interpret_script());
-=======
         assert!(&tx_ins[0].clone().script_signature.interpret());
->>>>>>> e05e56a7
     }
 }