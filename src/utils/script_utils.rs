#![allow(unused)]
use crate::constants::*;
use crate::crypto::sha3_256;
use crate::crypto::sign_ed25519::{
    self as sign, PublicKey, Signature, ED25519_PUBLIC_KEY_LEN, ED25519_SIGNATURE_LEN,
};
use crate::primitives::asset::{Asset, AssetValues, ItemAsset, TokenAmount};
use crate::primitives::druid::DruidExpectation;
use crate::primitives::transaction::*;
use crate::script::interface_ops::*;
use crate::script::lang::{ConditionStack, Script, Stack};
use crate::script::{OpCodes, StackEntry};
use crate::utils::{error_utils::*, is_valid_amount};
use crate::utils::transaction_utils::{
    construct_tx_hash, construct_tx_in_out_signable_hash,
    construct_tx_in_signable_asset_hash, construct_tx_in_signable_hash,
};
use hex::encode;
use ring::error;
use std::collections::{BTreeMap, BTreeSet};
use std::thread::current;
use tracing::{debug, error, info, trace};
use crate::primitives::address::{AnyAddress, P2PKHAddress};

use super::transaction_utils::construct_p2sh_address;

/// Verifies that all incoming transactions are allowed to be spent. Returns false if a single
/// transaction doesn't verify
///
/// TODO: Currently assumes p2pkh and p2sh, abstract to all tx types
///
/// ### Arguments
///
/// * `tx`                   - Transaction to verify
/// * `current_block_number` - Current block number
/// * `is_in_utxo`           - Function to check if a `TxOut` is in the UTXO set
pub fn tx_is_valid<'a>(
    tx: &Transaction,
    current_block_number: u64,
    is_in_utxo: impl Fn(&OutPoint) -> Option<&'a TxOut> + 'a,
) -> (bool, String) {
    let mut tx_ins_spent: AssetValues = Default::default();

    // `Item` assets MUST have an a DRS value associated with them when they are getting on-spent

    debug!("tx: {:?}", tx.outputs);
    if tx.outputs.iter().any(|out| {
        debug!("out is item: {:?}", out.value.is_item());
        debug!("out has drs: {:?}", out.value.get_genesis_hash().is_none());
        debug!("out has metadata: {:?}", out.value.get_metadata().is_some());

        (out.value.is_item()
            && (out.value.get_genesis_hash().is_none() || out.value.get_metadata().is_some()))
    }) {
        error!("ON-SPENDING NEEDS EMPTY METADATA AND NON-EMPTY DRS SPECIFICATION");
        return (
            false,
            "On-spending items needs empty metadata and non-empty genesis hash".to_string(),
        );
    }

    // Check that inputs and outputs even exist
    if tx.inputs.is_empty() || tx.outputs.is_empty() {
        error!("TRANSACTION HAS NO INPUTS OR OUTPUTS");
        return (false, "Transaction has no inputs or outputs".to_string());
    }

    for tx_in in &tx.inputs {
        let full_tx_hash = construct_tx_in_out_signable_hash(tx_in, &tx.outputs);
        println!("full_tx_hash: {:?}", full_tx_hash);

        // Ensure the transaction is in the `UTXO` set
        let tx_out_point = match tx_in.previous_out.as_ref() {
            Some(v) => v,
            None => {
                error!("TRANSACTION DOESN'T CONTAIN PREVIOUS OUTPOINT");
                return (
                    false,
                    "Transaction doesn't contain previous outpoint".to_string(),
                );
            }
        };

        let tx_out = if let Some(tx_out) = is_in_utxo(tx_out_point) {
            tx_out
        } else {
            error!("UTXO DOESN'T CONTAIN THIS TX");
            return (
                false,
                "UTXO doesn't contain this transaction, or the locktime has not expired"
                    .to_string(),
            );
        };

        // Check locktime
        if tx_out.locktime > current_block_number {
            error!("LOCKTIME NOT MET");
            return (false, "Locktime not expired".to_string());
        }

        // At this point `TxIn` will be valid
        let tx_out_pk = &tx_out.script_public_key;
        let tx_out_hash = construct_tx_in_signable_hash(tx_out_point);
        let full_tx_hash = construct_tx_in_out_signable_hash(tx_in, &tx.outputs);

        debug!("full_tx_hash: {:?}", full_tx_hash);

<<<<<<< HEAD
        match (tx_out_pk) {
            AnyAddress::P2PKH(address) =>
                if !tx_has_valid_p2pkh_sig(&tx_in.script_signature, &full_tx_hash, address)
                    // TODO: jrabil: P2SH    && !tx_has_valid_p2sh_script(&tx_in.script_signature, pk)
                {
                    error!("INVALID SIGNATURE OR SCRIPT TYPE");
                    return false;
                }
            _ => return false,
=======
        if let Some(pk) = tx_out_pk {
            // Check will need to include other signature types here
            if !tx_has_valid_p2pkh_sig(&tx_in.script_signature, &full_tx_hash, pk)
                && !tx_has_valid_p2sh_script(&tx_in.script_signature, pk)
            {
                error!("INVALID SIGNATURE OR SCRIPT TYPE");
                return (false, "Invalid signature or script structure".to_string());
            }
        } else {
            return (false, "Previous outpoint has no public key".to_string());
>>>>>>> fe23251d
        }

        let asset = tx_out.value.clone().with_fixed_hash(tx_out_point);
        tx_ins_spent.update_add(&asset);
    }

    debug!(
        "txs are valid: {:?}",
        tx_outs_are_valid(&tx.outputs, &tx.fees, tx_ins_spent.clone())
    );

    tx_outs_are_valid(&tx.outputs, &tx.fees, tx_ins_spent)
}

/// Verifies that the outgoing `TxOut`s are valid. Returns false if a single
/// transaction doesn't verify.
///
/// TODO: Abstract to data assets
///
/// ### Arguments
///
/// * `tx_outs`      - `TxOut`s to verify
/// * `tx_ins_spent` - Total amount spendable from `TxIn`s
pub fn tx_outs_are_valid(
    tx_outs: &[TxOut],
    fees: &[TxOut],
    tx_ins_spent: AssetValues,
) -> (bool, String) {
    let mut tx_outs_spent: AssetValues = Default::default();

    for tx_out in tx_outs {
<<<<<<< HEAD
=======
        // Addresses must have valid length
        if let Some(addr) = &tx_out.script_public_key {
            if !address_has_valid_length(addr) {
                trace!("Address has invalid length");
                return (false, "Address in output has invalid length".to_string());
            }
        }

>>>>>>> fe23251d
        tx_outs_spent.update_add(&tx_out.value);
    }

    // Check fees as well
    for fee in fees {
<<<<<<< HEAD
=======
        // Addresses must have valid length
        if let Some(addr) = &fee.script_public_key {
            if !address_has_valid_length(addr) {
                trace!("Address has invalid length");
                return (false, "Address in fee has invalid length".to_string());
            }
        }

>>>>>>> fe23251d
        tx_outs_spent.update_add(&fee.value);
    }

    // Ensure that the `TxIn`s correlate with the `TxOut`s
    match tx_outs_spent.is_equal(&tx_ins_spent) && !tx_outs_spent.is_empty() {
        true => (true, "".to_string()),
        false => {
            error!("TXOUTS SPENT DOESN'T MATCH TXINS SPENT OR INPUTS/OUTPUTS ARE EMPTY");
            (false, "TxOuts spent don't match TxIns spent, or are empty".to_string())
        }
    }
}

/// Checks whether a create transaction has a valid input script
///
/// ### Arguments
///
/// * `script`      - Script to validate
/// * `asset`       - Asset to be created
pub fn tx_has_valid_create_script(script: &Script, asset: &Asset) -> bool {
    let mut it = script.stack.iter();
    let asset_hash = construct_tx_in_signable_asset_hash(asset);

    if let Asset::Item(r) = asset {
        if !item_has_valid_size(r) {
            trace!("Item metadata is too large");
            return false;
        }
    }

    if let (
        Some(StackEntry::Op(OpCodes::OP_CREATE)),
        Some(StackEntry::Num(_)),
        Some(StackEntry::Op(OpCodes::OP_DROP)),
        Some(StackEntry::Bytes(b)),
        Some(StackEntry::Signature(_)),
        Some(StackEntry::PubKey(_)),
        Some(StackEntry::Op(OpCodes::OP_CHECKSIG)),
        None,
    ) = (
        it.next(),
        it.next(),
        it.next(),
        it.next(),
        it.next(),
        it.next(),
        it.next(),
        it.next(),
    ) {
        // For legacy reasons, the hashed data is the hex representation of the data rather than
        // the data itself.
        let b_hex = hex::encode(b);

        if b_hex == asset_hash && script.interpret() {
            return true;
        }
    }

    trace!("Invalid script for create: {:?}", script.stack,);
    false
}

/// Checks whether a transaction to spend tokens in P2PKH has a valid signature
///
/// ### Arguments
///
/// * `script`          - Script to validate
/// * `outpoint_hash`   - Hash of the corresponding outpoint
/// * `tx_out_pub_key`  - Public key of the previous tx_out
// TODO: The last two operands should be converted to the corresponding types
fn tx_has_valid_p2pkh_sig(
    script: &Script,
    outpoint_hash: &str,
    tx_out_pub_key: &P2PKHAddress,
) -> bool {
    let mut it = script.stack.iter();

    debug!("script: {:?}", script.stack);

    if let (
        Some(StackEntry::Bytes(b)),
        Some(StackEntry::Signature(_)),
        Some(StackEntry::PubKey(_)),
        Some(StackEntry::Op(OpCodes::OP_DUP)),
        Some(StackEntry::Op(OpCodes::OP_HASH256)),
        Some(StackEntry::Bytes(h)),
        Some(StackEntry::Op(OpCodes::OP_EQUALVERIFY)),
        Some(StackEntry::Op(OpCodes::OP_CHECKSIG)),
        None,
    ) = (
        it.next(),
        it.next(),
        it.next(),
        it.next(),
        it.next(),
        it.next(),
        it.next(),
        it.next(),
        it.next(),
    ) {
        debug!("b: {:?}, h: {:?}", b, h);

        // For legacy reasons, the hashed data is the hex representation of the data rather than
        // the data itself.
        let h_hex = hex::encode(h);
        let b_hex = hex::encode(b);

        if h_hex == hex::encode(&tx_out_pub_key.get_hash()) && b_hex == outpoint_hash && script.interpret() {
            return true;
        }
    }

    trace!(
        "Invalid P2PKH script: {:?} tx_out_pub_key: {}",
        script.stack,
        tx_out_pub_key
    );

    false
}

/// Checks whether a transaction to spend tokens in P2SH has a valid hash and executing script
///
/// ### Arguments
///
/// * `script`          - Script to validate
/// * `address`         - Address of the P2SH transaction
#[allow(unused_variables)]
pub fn tx_has_valid_p2sh_script(script: &Script, address: &str) -> bool {
    /*let p2sh_address = construct_p2sh_address(script);

    if p2sh_address == address {
        return script.interpret();
    }

    trace!(
        "Invalid P2SH script: {:?}, address: {}",
        script.stack,
        address
    );

    false*/
    todo!("P2SH not yet supported!")
}

/// Checks that a item's metadata conforms to the network size constraint
///
/// ### Arguments
///
/// * `item` - Item to check
fn item_has_valid_size(item: &ItemAsset) -> bool {
    if let Some(metadata) = &item.metadata {
        return metadata.len() <= MAX_METADATA_BYTES;
    }
    true
}

/// Checks that an address has a valid length
///
/// ### Arguments
///
/// * `address` - Address to check
fn address_has_valid_length(address: &str) -> bool {
    address.len() == 32 || address.len() == 64
}

#[cfg(test)]
mod tests {
    use std::vec;

    use super::*;
    use crate::constants::ITEM_ACCEPT_VAL;
    use crate::primitives::address::P2PKHAddress;
    use crate::primitives::asset::Asset;
    use crate::primitives::druid::DdeValues;
    use crate::primitives::transaction::OutPoint;
    use crate::utils::Placeholder;
    use crate::utils::test_utils::generate_tx_with_ins_and_outs_assets;
    use crate::utils::transaction_utils::*;

    /*---- FLOW CONTROL OPS ----*/

    #[test]
    /// Test OP_NOP
    fn test_nop() {
        /// op_nop([1]) -> [1]
        let mut stack = Stack::new();
        stack.push(StackEntry::Num(1));
        let mut v: Vec<StackEntry> = vec![StackEntry::Num(1)];
        op_nop(&mut stack);
        assert_eq!(stack.main_stack, v);
        /// op_nop([]) -> []
        let mut stack = Stack::new();
        let mut v: Vec<StackEntry> = vec![];
        op_nop(&mut stack);
        assert_eq!(stack.main_stack, v)
    }

    #[test]
    /// Test OP_IF
    fn test_if() {
        /// op_if([1], {0,None}) -> [], {1,None}
        let mut stack = Stack::new();
        stack.push(StackEntry::Num(1));
        let mut cond_stack = ConditionStack::new();
        let mut v: Vec<StackEntry> = vec![];
        op_if(&mut stack, &mut cond_stack);
        assert_eq!(stack.main_stack, v);
        assert_eq!(cond_stack.size, 1);
        assert_eq!(cond_stack.first_false_pos, None);
        /// op_if([0], {0,None}) -> [], {1,0}
        let mut stack = Stack::new();
        stack.push(StackEntry::Num(0));
        let mut cond_stack = ConditionStack::new();
        let mut v: Vec<StackEntry> = vec![];
        op_if(&mut stack, &mut cond_stack);
        assert_eq!(stack.main_stack, v);
        assert_eq!(cond_stack.size, 1);
        assert_eq!(cond_stack.first_false_pos, Some(0));
        /// op_if([1], {1,0}) -> [1], {2,0}
        let mut stack = Stack::new();
        stack.push(StackEntry::Num(1));
        let mut cond_stack = ConditionStack::new();
        cond_stack.size = 1;
        cond_stack.first_false_pos = Some(0);
        let mut v: Vec<StackEntry> = vec![StackEntry::Num(1)];
        op_if(&mut stack, &mut cond_stack);
        assert_eq!(stack.main_stack, v);
        assert_eq!(cond_stack.size, 2);
        assert_eq!(cond_stack.first_false_pos, Some(0));
        /// error item type
        let mut stack = Stack::new();
        stack.push(StackEntry::Bytes(Vec::new()));
        let mut cond_stack = ConditionStack::new();
        let b = op_if(&mut stack, &mut cond_stack);
        assert!(!b);
        /// error num items
        let mut stack = Stack::new();
        let mut cond_stack = ConditionStack::new();
        let b = op_if(&mut stack, &mut cond_stack);
        assert!(!b)
    }

    #[test]
    /// Test OP_NOTIF
    fn test_notif() {
        /// op_notif([0], {0,None}) -> [], {1,None}
        let mut stack = Stack::new();
        stack.push(StackEntry::Num(0));
        let mut cond_stack = ConditionStack::new();
        let mut v: Vec<StackEntry> = vec![];
        op_notif(&mut stack, &mut cond_stack);
        assert_eq!(stack.main_stack, v);
        assert_eq!(cond_stack.size, 1);
        assert_eq!(cond_stack.first_false_pos, None);
        /// op_notif([1], {0,None}) -> [], {1,0}
        let mut stack = Stack::new();
        stack.push(StackEntry::Num(1));
        let mut cond_stack = ConditionStack::new();
        let mut v: Vec<StackEntry> = vec![];
        op_notif(&mut stack, &mut cond_stack);
        assert_eq!(stack.main_stack, v);
        assert_eq!(cond_stack.size, 1);
        assert_eq!(cond_stack.first_false_pos, Some(0));
        /// op_notif([0], {1,0}) -> [0], {2,0}
        let mut stack = Stack::new();
        stack.push(StackEntry::Num(0));
        let mut cond_stack = ConditionStack::new();
        cond_stack.size = 1;
        cond_stack.first_false_pos = Some(0);
        let mut v: Vec<StackEntry> = vec![StackEntry::Num(0)];
        op_notif(&mut stack, &mut cond_stack);
        assert_eq!(stack.main_stack, v);
        assert_eq!(cond_stack.size, 2);
        assert_eq!(cond_stack.first_false_pos, Some(0));
        /// error item type
        let mut stack = Stack::new();
        stack.push(StackEntry::Bytes(Vec::new()));
        let mut cond_stack = ConditionStack::new();
        let b = op_notif(&mut stack, &mut cond_stack);
        assert!(!b);
        /// error num items
        let mut stack = Stack::new();
        let mut cond_stack = ConditionStack::new();
        let b = op_notif(&mut stack, &mut cond_stack);
        assert!(!b)
    }

    #[test]
    /// Test OP_ELSE
    fn test_else() {
        /// op_else({1,None}) -> {1,0}
        let mut cond_stack = ConditionStack::new();
        cond_stack.size = 1;
        cond_stack.first_false_pos = None;
        op_else(&mut cond_stack);
        assert_eq!(cond_stack.size, 1);
        assert_eq!(cond_stack.first_false_pos, Some(0));
        /// op_else({1,0}) -> {1,None}
        let mut cond_stack = ConditionStack::new();
        cond_stack.size = 1;
        cond_stack.first_false_pos = Some(0);
        op_else(&mut cond_stack);
        assert_eq!(cond_stack.size, 1);
        assert_eq!(cond_stack.first_false_pos, None);
        /// op_else({2,0}) -> {2,0}
        let mut cond_stack = ConditionStack::new();
        cond_stack.size = 2;
        cond_stack.first_false_pos = Some(0);
        op_else(&mut cond_stack);
        assert_eq!(cond_stack.size, 2);
        assert_eq!(cond_stack.first_false_pos, Some(0));
        /// empty condition stack
        let mut cond_stack = ConditionStack::new();
        let b = op_else(&mut cond_stack);
        assert!(!b)
    }

    #[test]
    /// Test OP_ENDIF
    fn test_endif() {
        /// op_endif({1,None}) -> {0,None}
        let mut cond_stack = ConditionStack::new();
        cond_stack.size = 1;
        cond_stack.first_false_pos = None;
        op_endif(&mut cond_stack);
        assert_eq!(cond_stack.size, 0);
        assert_eq!(cond_stack.first_false_pos, None);
        /// op_endif({1,0}) -> {0,None}
        let mut cond_stack = ConditionStack::new();
        cond_stack.size = 1;
        cond_stack.first_false_pos = Some(0);
        op_endif(&mut cond_stack);
        assert_eq!(cond_stack.size, 0);
        assert_eq!(cond_stack.first_false_pos, None);
        /// op_endif({2,0}) -> {1,0}
        let mut cond_stack = ConditionStack::new();
        cond_stack.size = 2;
        cond_stack.first_false_pos = Some(0);
        op_endif(&mut cond_stack);
        assert_eq!(cond_stack.size, 1);
        assert_eq!(cond_stack.first_false_pos, Some(0));
        /// empty condition stack
        let mut cond_stack = ConditionStack::new();
        let b = op_endif(&mut cond_stack);
        assert!(!b)
    }

    #[test]
    /// Test OP_VERIFY
    fn test_verify() {
        /// op_verify([1]) -> []
        let mut stack = Stack::new();
        stack.push(StackEntry::Num(1));
        let mut v: Vec<StackEntry> = vec![];
        op_verify(&mut stack);
        assert_eq!(stack.main_stack, v);
        /// op_verify([0]) -> fail
        let mut stack = Stack::new();
        stack.push(StackEntry::Num(0));
        let b = op_verify(&mut stack);
        assert!(!b);
        /// op_verify([]) -> fail
        let mut stack = Stack::new();
        let b = op_verify(&mut stack);
        assert!(!b)
    }

    #[test]
    /// Test OP_BURN
    fn test_burn() {
        /// op_burn([1]) -> fail
        let mut stack = Stack::new();
        stack.push(StackEntry::Num(1));
        let b = op_burn(&mut stack);
        assert!(!b);
        /// op_burn([]) -> fail
        let mut stack = Stack::new();
        let b = op_burn(&mut stack);
        assert!(!b)
    }

    /*---- STACK OPS ----*/

    #[test]
    /// Test OP_TOALTSTACK
    fn test_toaltstack() {
        /// op_toaltstack([1], []) -> [], [1]
        let mut stack = Stack::new();
        stack.push(StackEntry::Num(1));
        let mut v1: Vec<StackEntry> = vec![];
        let mut v2: Vec<StackEntry> = vec![StackEntry::Num(1)];
        op_toaltstack(&mut stack);
        assert_eq!(stack.main_stack, v1);
        assert_eq!(stack.alt_stack, v2);
        /// op_toaltstack([], []) -> fail
        let mut stack = Stack::new();
        let b = op_toaltstack(&mut stack);
        assert!(!b)
    }

    #[test]
    /// Test OP_FROMALTSTACK
    fn test_fromaltstack() {
        /// op_fromaltstack([], [1]) -> [1], []
        let mut stack = Stack::new();
        stack.alt_stack.push(StackEntry::Num(1));
        let mut v1: Vec<StackEntry> = vec![StackEntry::Num(1)];
        let mut v2: Vec<StackEntry> = vec![];
        op_fromaltstack(&mut stack);
        assert_eq!(stack.main_stack, v1);
        assert_eq!(stack.alt_stack, v2);
        /// op_fromaltstack([], []) -> fail
        let mut stack = Stack::new();
        let b = op_fromaltstack(&mut stack);
        assert!(!b)
    }

    #[test]
    /// Test OP_2DROP
    fn test_2drop() {
        /// op_2drop([1,2]) -> []
        let mut stack = Stack::new();
        for i in 1..=2 {
            stack.push(StackEntry::Num(i));
        }
        let mut v: Vec<StackEntry> = vec![];
        op_2drop(&mut stack);
        assert_eq!(stack.main_stack, v);
        /// op_2drop([1]) -> fail
        let mut stack = Stack::new();
        stack.push(StackEntry::Num(1));
        let b = op_2drop(&mut stack);
        assert!(!b)
    }

    #[test]
    /// Test OP_2DUP
    fn test_2dup() {
        /// op_2dup([1,2]) -> [1,2,1,2]
        let mut stack = Stack::new();
        for i in 1..=2 {
            stack.push(StackEntry::Num(i));
        }
        let mut v: Vec<StackEntry> = vec![];
        for i in 1..=2 {
            v.push(StackEntry::Num(i));
        }
        for i in 1..=2 {
            v.push(StackEntry::Num(i));
        }
        op_2dup(&mut stack);
        assert_eq!(stack.main_stack, v);
        /// op_2dup([1]) -> fail
        let mut stack = Stack::new();
        stack.push(StackEntry::Num(1));
        let b = op_2dup(&mut stack);
        assert!(!b)
    }

    #[test]
    /// Test OP_3DUP
    fn test_3dup() {
        /// op_3dup([1,2,3]) -> [1,2,3,1,2,3]
        let mut stack = Stack::new();
        for i in 1..=3 {
            stack.push(StackEntry::Num(i));
        }
        let mut v: Vec<StackEntry> = vec![];
        for i in 1..=3 {
            v.push(StackEntry::Num(i));
        }
        for i in 1..=3 {
            v.push(StackEntry::Num(i));
        }
        op_3dup(&mut stack);
        assert_eq!(stack.main_stack, v);
        /// op_3dup([1,2]) -> fail
        let mut stack = Stack::new();
        for i in 1..=2 {
            stack.push(StackEntry::Num(i));
        }
        let b = op_3dup(&mut stack);
        assert!(!b)
    }

    #[test]
    /// Test OP_2OVER
    fn test_2over() {
        /// op_2over([1,2,3,4]) -> [1,2,3,4,1,2]
        let mut stack = Stack::new();
        for i in 1..=4 {
            stack.push(StackEntry::Num(i));
        }
        let mut v: Vec<StackEntry> = vec![];
        for i in 1..=4 {
            v.push(StackEntry::Num(i));
        }
        for i in 1..=2 {
            v.push(StackEntry::Num(i));
        }
        op_2over(&mut stack);
        assert_eq!(stack.main_stack, v);
        /// op_2over([1,2,3]) -> fail
        let mut stack = Stack::new();
        for i in 1..=3 {
            stack.push(StackEntry::Num(i));
        }
        let b = op_2over(&mut stack);
        assert!(!b)
    }

    #[test]
    /// Test OP_2ROT
    fn test_2rot() {
        /// op_2rot([1,2,3,4,5,6]) -> [3,4,5,6,1,2]
        let mut stack = Stack::new();
        for i in 1..=6 {
            stack.push(StackEntry::Num(i));
        }
        let mut v: Vec<StackEntry> = vec![];
        for i in 3..=6 {
            v.push(StackEntry::Num(i));
        }
        for i in 1..=2 {
            v.push(StackEntry::Num(i));
        }
        op_2rot(&mut stack);
        assert_eq!(stack.main_stack, v);
        /// op_2rot([1,2,3,4,5]) -> fail
        let mut stack = Stack::new();
        for i in 1..=5 {
            stack.push(StackEntry::Num(i));
        }
        let b = op_2rot(&mut stack);
        assert!(!b)
    }

    #[test]
    /// Test OP_2SWAP
    fn test_2swap() {
        /// op_2swap([1,2,3,4]) -> [3,4,1,2]
        let mut stack = Stack::new();
        for i in 1..=4 {
            stack.push(StackEntry::Num(i));
        }
        let mut v: Vec<StackEntry> = vec![];
        for i in 3..=4 {
            v.push(StackEntry::Num(i));
        }
        for i in 1..=2 {
            v.push(StackEntry::Num(i));
        }
        op_2swap(&mut stack);
        assert_eq!(stack.main_stack, v);
        /// op_2swap([1,2,3]) -> fail
        let mut stack = Stack::new();
        for i in 1..=3 {
            stack.push(StackEntry::Num(i));
        }
        let b = op_2swap(&mut stack);
        assert!(!b)
    }

    #[test]
    /// Test OP_IFDUP
    fn test_ifdup() {
        /// op_ifdup([1]) -> [1,1]
        let mut stack = Stack::new();
        stack.push(StackEntry::Num(1));
        let mut v: Vec<StackEntry> = vec![];
        for i in 1..=2 {
            v.push(StackEntry::Num(1));
        }
        op_ifdup(&mut stack);
        assert_eq!(stack.main_stack, v);
        /// op_ifdup([0]) -> [0]
        let mut stack = Stack::new();
        stack.push(StackEntry::Num(0));
        let mut v: Vec<StackEntry> = vec![StackEntry::Num(0)];
        op_ifdup(&mut stack);
        assert_eq!(stack.main_stack, v);
        /// op_ifdup([]) -> fail
        let mut stack = Stack::new();
        let b = op_ifdup(&mut stack);
        assert!(!b)
    }

    #[test]
    /// Test OP_DEPTH
    fn test_depth() {
        /// op_depth([1,1,1,1]) -> [1,1,1,1,4]
        let mut stack = Stack::new();
        for i in 1..=4 {
            stack.push(StackEntry::Num(1));
        }
        let mut v: Vec<StackEntry> = vec![];
        for i in 1..=4 {
            v.push(StackEntry::Num(1));
        }
        v.push(StackEntry::Num(4));
        op_depth(&mut stack);
        assert_eq!(stack.main_stack, v);
        /// op_depth([]) -> [0]
        let mut stack = Stack::new();
        let mut v: Vec<StackEntry> = vec![StackEntry::Num(0)];
        op_depth(&mut stack);
        assert_eq!(stack.main_stack, v)
    }

    #[test]
    /// Test OP_DROP
    fn test_drop() {
        /// op_drop([1]) -> []
        let mut stack = Stack::new();
        let mut v: Vec<StackEntry> = vec![StackEntry::Num(1)];
        let mut v: Vec<StackEntry> = vec![];
        op_drop(&mut stack);
        assert_eq!(stack.main_stack, v);
        /// op_drop([]) -> fail
        let mut stack = Stack::new();
        let b = op_drop(&mut stack);
        assert!(!b)
    }

    #[test]
    /// Test OP_DUP
    fn test_dup() {
        /// op_dup([1]) -> [1,1]
        let mut stack = Stack::new();
        stack.push(StackEntry::Num(1));
        let mut v: Vec<StackEntry> = vec![];
        for i in 1..=2 {
            v.push(StackEntry::Num(1));
        }
        op_dup(&mut stack);
        assert_eq!(stack.main_stack, v);
        /// op_dup([]) -> fail
        let mut stack = Stack::new();
        let b = op_dup(&mut stack);
        assert!(!b)
    }

    #[test]
    /// Test OP_NIP
    fn test_nip() {
        /// op_nip([1,2]) -> [2]
        let mut stack = Stack::new();
        for i in 1..=2 {
            stack.push(StackEntry::Num(i));
        }
        let mut v: Vec<StackEntry> = vec![StackEntry::Num(2)];
        op_nip(&mut stack);
        assert_eq!(stack.main_stack, v);
        /// op_nip([1]) -> fail
        let mut stack = Stack::new();
        let mut v: Vec<StackEntry> = vec![StackEntry::Num(1)];
        let b = op_nip(&mut stack);
        assert!(!b)
    }

    #[test]
    /// Test OP_OVER
    fn test_over() {
        /// op_over([1,2]) -> [1,2,1]
        let mut stack = Stack::new();
        for i in 1..=2 {
            stack.push(StackEntry::Num(i));
        }
        let mut v: Vec<StackEntry> = vec![];
        for i in 1..=2 {
            v.push(StackEntry::Num(i));
        }
        v.push(StackEntry::Num(1));
        op_over(&mut stack);
        assert_eq!(stack.main_stack, v);
        /// op_over([1]) -> fail
        let mut stack = Stack::new();
        let mut v: Vec<StackEntry> = vec![StackEntry::Num(1)];
        let b = op_over(&mut stack);
        assert!(!b)
    }

    #[test]
    /// Test OP_PICK
    fn test_pick() {
        /// op_pick([1,2,3,4,3]) -> [1,2,3,4,1]
        let mut stack = Stack::new();
        for i in 1..=4 {
            stack.push(StackEntry::Num(i));
        }
        stack.push(StackEntry::Num(3));
        let mut v: Vec<StackEntry> = vec![];
        for i in 1..=4 {
            v.push(StackEntry::Num(i));
        }
        v.push(StackEntry::Num(1));
        op_pick(&mut stack);
        assert_eq!(stack.main_stack, v);
        /// op_pick([1,2,3,4,0]) -> [1,2,3,4,4]
        let mut stack = Stack::new();
        for i in 1..=4 {
            stack.push(StackEntry::Num(i));
        }
        stack.push(StackEntry::Num(0));
        let mut v: Vec<StackEntry> = vec![];
        for i in 1..=4 {
            v.push(StackEntry::Num(i));
        }
        v.push(StackEntry::Num(4));
        op_pick(&mut stack);
        assert_eq!(stack.main_stack, v);
        /// op_pick([1]) -> fail
        let mut stack = Stack::new();
        let mut v: Vec<StackEntry> = vec![StackEntry::Num(1)];
        let b = op_pick(&mut stack);
        assert!(!b);
        /// op_pick([1,"hello"]) -> fail
        let mut stack = Stack::new();
        stack.push(StackEntry::Num(1));
        stack.push(StackEntry::Bytes("hello".as_bytes().to_vec()));
        let b = op_pick(&mut stack);
        assert!(!b);
        /// op_pick([1,1]) -> fail
        let mut stack = Stack::new();
        for i in 1..=2 {
            stack.push(StackEntry::Num(i));
        }
        let b = op_pick(&mut stack);
        assert!(!b)
    }

    #[test]
    /// Test OP_ROLL
    fn test_roll() {
        /// op_roll([1,2,3,4,3]) -> [2,3,4,1]
        let mut stack = Stack::new();
        for i in 1..=4 {
            stack.push(StackEntry::Num(i));
        }
        stack.push(StackEntry::Num(3));
        let mut v: Vec<StackEntry> = vec![];
        for i in 2..=4 {
            v.push(StackEntry::Num(i));
        }
        v.push(StackEntry::Num(1));
        op_roll(&mut stack);
        assert_eq!(stack.main_stack, v);
        /// op_roll([1,2,3,4,0]) -> [1,2,3,4]
        let mut stack = Stack::new();
        for i in 1..=4 {
            stack.push(StackEntry::Num(i));
        }
        stack.push(StackEntry::Num(0));
        let mut v: Vec<StackEntry> = vec![];
        for i in 1..=4 {
            v.push(StackEntry::Num(i));
        }
        op_roll(&mut stack);
        assert_eq!(stack.main_stack, v);
        /// op_roll([1]) -> fail
        let mut stack = Stack::new();
        let mut v: Vec<StackEntry> = vec![StackEntry::Num(1)];
        let b = op_roll(&mut stack);
        assert!(!b);
        /// op_roll([1,"hello"]) -> fail
        let mut stack = Stack::new();
        stack.push(StackEntry::Num(1));
        stack.push(StackEntry::Bytes("hello".as_bytes().to_vec()));
        let b = op_roll(&mut stack);
        assert!(!b);
        /// op_roll([1,1]) -> fail
        let mut stack = Stack::new();
        for i in 1..=2 {
            stack.push(StackEntry::Num(i));
        }
        let b = op_roll(&mut stack);
        assert!(!b)
    }

    #[test]
    /// Test OP_ROT
    fn test_rot() {
        /// op_rot([1,2,3]) -> [2,3,1]
        let mut stack = Stack::new();
        for i in 1..=3 {
            stack.push(StackEntry::Num(i));
        }
        let mut v: Vec<StackEntry> = vec![];
        for i in 2..=3 {
            v.push(StackEntry::Num(i));
        }
        v.push(StackEntry::Num(1));
        op_rot(&mut stack);
        assert_eq!(stack.main_stack, v);
        /// op_rot([1,2]) -> fail
        let mut stack = Stack::new();
        for i in 1..=2 {
            stack.push(StackEntry::Num(i));
        }
        let b = op_rot(&mut stack);
        assert!(!b)
    }

    #[test]
    /// Test OP_SWAP
    fn test_swap() {
        /// op_swap([1,2]) -> [2,1]
        let mut stack = Stack::new();
        for i in 1..=2 {
            stack.push(StackEntry::Num(i));
        }
        let mut v: Vec<StackEntry> = vec![StackEntry::Num(2), StackEntry::Num(1)];
        op_swap(&mut stack);
        assert_eq!(stack.main_stack, v);
        /// op_swap([1]) -> fail
        let mut stack = Stack::new();
        let mut v: Vec<StackEntry> = vec![StackEntry::Num(1)];
        let b = op_swap(&mut stack);
        assert!(!b)
    }

    #[test]
    /// Test OP_TUCK
    fn test_tuck() {
        /// op_tuck([1,2]) -> [2,1,2]
        let mut stack = Stack::new();
        for i in 1..=2 {
            stack.push(StackEntry::Num(i));
        }
        let mut v: Vec<StackEntry> = vec![StackEntry::Num(2)];
        for i in 1..=2 {
            v.push(StackEntry::Num(i));
        }
        op_tuck(&mut stack);
        assert_eq!(stack.main_stack, v);
        /// op_tuck([1]) -> fail
        let mut stack = Stack::new();
        let mut v: Vec<StackEntry> = vec![StackEntry::Num(1)];
        let b = op_tuck(&mut stack);
        assert!(!b)
    }

    /*---- SPLICE OPS ----*/

    #[test]
    /// Test OP_CAT
    fn test_cat() {
        /// op_cat(["hello","world"]) -> ["helloworld"]
        let mut stack = Stack::new();
        stack.push(StackEntry::Bytes("hello".as_bytes().to_vec()));
        stack.push(StackEntry::Bytes("world".as_bytes().to_vec()));
        let mut v: Vec<StackEntry> = vec![StackEntry::Bytes("helloworld".as_bytes().to_vec())];
        op_cat(&mut stack);
        assert_eq!(stack.main_stack, v);
        /// op_cat(["hello",""]) -> ["hello"]
        let mut stack = Stack::new();
        stack.push(StackEntry::Bytes("hello".as_bytes().to_vec()));
        stack.push(StackEntry::Bytes("".as_bytes().to_vec()));
        let mut v: Vec<StackEntry> = vec![StackEntry::Bytes("hello".as_bytes().to_vec())];
        op_cat(&mut stack);
        assert_eq!(stack.main_stack, v);
        /// op_cat(["a","a"*MAX_SCRIPT_ITEM_SIZE]) -> fail
        let mut stack = Stack::new();
        stack.push(StackEntry::Bytes("a".as_bytes().to_vec()));
        let mut s = String::new();
        for i in 1..=MAX_SCRIPT_ITEM_SIZE {
            s.push('a');
        }
        stack.push(StackEntry::Bytes(s.as_bytes().to_vec()));
        let b = op_cat(&mut stack);
        assert!(!b);
        /// op_cat(["hello"]) -> fail
        let mut stack = Stack::new();
        stack.push(StackEntry::Bytes("hello".as_bytes().to_vec()));
        let b = op_cat(&mut stack);
        assert!(!b);
        /// op_cat(["hello", 1]) -> fail
        let mut stack = Stack::new();
        stack.push(StackEntry::Bytes("hello".as_bytes().to_vec()));
        stack.push(StackEntry::Num(1));
        let b = op_cat(&mut stack);
        assert!(!b)
    }

    #[test]
    /// Test OP_SUBSTR
    fn test_substr() {
        /// op_substr(["hello",1,2]) -> ["el"]
        let mut stack = Stack::new();
        stack.push(StackEntry::Bytes("hello".as_bytes().to_vec()));
        for i in 1..=2 {
            stack.push(StackEntry::Num(i));
        }
        let mut v: Vec<StackEntry> = vec![StackEntry::Bytes("el".as_bytes().to_vec())];
        op_substr(&mut stack);
        assert_eq!(stack.main_stack, v);
        /// op_substr(["hello",0,0]) -> [""]
        let mut stack = Stack::new();
        stack.push(StackEntry::Bytes("hello".as_bytes().to_vec()));
        for i in 1..=2 {
            stack.push(StackEntry::Num(0));
        }
        let mut v: Vec<StackEntry> = vec![StackEntry::Bytes("".as_bytes().to_vec())];
        op_substr(&mut stack);
        assert_eq!(stack.main_stack, v);
        /// op_substr(["hello",0,5]) -> ["hello"]
        let mut stack = Stack::new();
        stack.push(StackEntry::Bytes("hello".as_bytes().to_vec()));
        stack.push(StackEntry::Num(0));
        stack.push(StackEntry::Num(5));
        let mut v: Vec<StackEntry> = vec![StackEntry::Bytes("hello".as_bytes().to_vec())];
        op_substr(&mut stack);
        assert_eq!(stack.main_stack, v);
        /// op_substr(["hello",5,0]) -> fail
        let mut stack = Stack::new();
        stack.push(StackEntry::Bytes("hello".as_bytes().to_vec()));
        stack.push(StackEntry::Num(5));
        stack.push(StackEntry::Num(0));
        let b = op_substr(&mut stack);
        assert!(!b);
        /// op_substr(["hello",1,5]) -> fail
        let mut stack = Stack::new();
        stack.push(StackEntry::Bytes("hello".as_bytes().to_vec()));
        stack.push(StackEntry::Num(1));
        stack.push(StackEntry::Num(5));
        let b = op_substr(&mut stack);
        assert!(!b);
        /// op_substr(["hello",1]) -> fail
        let mut stack = Stack::new();
        stack.push(StackEntry::Bytes("hello".as_bytes().to_vec()));
        stack.push(StackEntry::Num(1));
        let b = op_substr(&mut stack);
        assert!(!b);
        /// op_substr(["hello",1,usize::MAX]) -> fail
        let mut stack = Stack::new();
        stack.push(StackEntry::Bytes("hello".as_bytes().to_vec()));
        stack.push(StackEntry::Num(1));
        stack.push(StackEntry::Num(usize::MAX));
        let b = op_substr(&mut stack);
        assert!(!b);
        /// op_substr(["hello",1,""]) -> fail
        let mut stack = Stack::new();
        stack.push(StackEntry::Bytes("hello".as_bytes().to_vec()));
        stack.push(StackEntry::Num(1));
        stack.push(StackEntry::Bytes("".as_bytes().to_vec()));
        let b = op_substr(&mut stack);
        assert!(!b)
    }

    #[test]
    /// Test OP_LEFT
    fn test_left() {
        /// op_left(["hello",2]) -> ["he"]
        let mut stack = Stack::new();
        stack.push(StackEntry::Bytes("hello".as_bytes().to_vec()));
        stack.push(StackEntry::Num(2));
        let mut v: Vec<StackEntry> = vec![StackEntry::Bytes("he".as_bytes().to_vec())];
        op_left(&mut stack);
        assert_eq!(stack.main_stack, v);
        /// op_left(["hello",0]) -> [""]
        let mut stack = Stack::new();
        stack.push(StackEntry::Bytes("hello".as_bytes().to_vec()));
        stack.push(StackEntry::Num(0));
        let mut v: Vec<StackEntry> = vec![StackEntry::Bytes("".as_bytes().to_vec())];
        op_left(&mut stack);
        assert_eq!(stack.main_stack, v);
        /// op_left(["hello",5]) -> ["hello"]
        let mut stack = Stack::new();
        stack.push(StackEntry::Bytes("hello".as_bytes().to_vec()));
        stack.push(StackEntry::Num(5));
        let mut v: Vec<StackEntry> = vec![StackEntry::Bytes("hello".as_bytes().to_vec())];
        op_left(&mut stack);
        assert_eq!(stack.main_stack, v);
        /// op_left(["hello",""]) -> fail
        let mut stack = Stack::new();
        stack.push(StackEntry::Bytes("hello".as_bytes().to_vec()));
        stack.push(StackEntry::Bytes("".as_bytes().to_vec()));
        let b = op_left(&mut stack);
        assert!(!b);
        /// op_left(["hello"]) -> fail
        let mut stack = Stack::new();
        stack.push(StackEntry::Bytes("hello".as_bytes().to_vec()));
        let b = op_left(&mut stack);
        assert!(!b)
    }

    #[test]
    /// Test OP_RIGHT
    fn test_right() {
        /// op_right(["hello",0]) -> ["hello"]
        let mut stack = Stack::new();
        stack.push(StackEntry::Bytes("hello".as_bytes().to_vec()));
        stack.push(StackEntry::Num(0));
        let mut v: Vec<StackEntry> = vec![StackEntry::Bytes("hello".as_bytes().to_vec())];
        op_right(&mut stack);
        assert_eq!(stack.main_stack, v);
        /// op_right(["hello",2]) -> ["llo"]
        let mut stack = Stack::new();
        stack.push(StackEntry::Bytes("hello".as_bytes().to_vec()));
        stack.push(StackEntry::Num(2));
        let mut v: Vec<StackEntry> = vec![StackEntry::Bytes("llo".as_bytes().to_vec())];
        op_right(&mut stack);
        assert_eq!(stack.main_stack, v);
        /// op_right(["hello",5]) -> [""]
        let mut stack = Stack::new();
        stack.push(StackEntry::Bytes("hello".as_bytes().to_vec()));
        stack.push(StackEntry::Num(5));
        let mut v: Vec<StackEntry> = vec![StackEntry::Bytes("".as_bytes().to_vec())];
        op_right(&mut stack);
        assert_eq!(stack.main_stack, v);
        /// op_right(["hello",""]) -> fail
        let mut stack = Stack::new();
        stack.push(StackEntry::Bytes("hello".as_bytes().to_vec()));
        stack.push(StackEntry::Bytes("".as_bytes().to_vec()));
        let b = op_right(&mut stack);
        assert!(!b);
        /// op_right(["hello"]) -> fail
        let mut stack = Stack::new();
        stack.push(StackEntry::Bytes("hello".as_bytes().to_vec()));
        let b = op_right(&mut stack);
        assert!(!b)
    }

    #[test]
    /// Test OP_SIZE
    fn test_size() {
        /// op_size(["hello"]) -> ["hello",5]
        let mut stack = Stack::new();
        stack.push(StackEntry::Bytes("hello".as_bytes().to_vec()));
        let mut v: Vec<StackEntry> =
            vec![StackEntry::Bytes("hello".as_bytes().to_vec()), StackEntry::Num(5)];
        op_size(&mut stack);
        assert_eq!(stack.main_stack, v);
        /// op_size([""]) -> ["",0]
        let mut stack = Stack::new();
        stack.push(StackEntry::Bytes("".as_bytes().to_vec()));
        let mut v: Vec<StackEntry> = vec![StackEntry::Bytes("".as_bytes().to_vec()), StackEntry::Num(0)];
        op_size(&mut stack);
        assert_eq!(stack.main_stack, v);
        /// op_size([1]) -> fail
        let mut stack = Stack::new();
        let mut v: Vec<StackEntry> = vec![StackEntry::Num(1)];
        let b = op_size(&mut stack);
        assert!(!b);
        /// op_size([]) -> fail
        let mut stack = Stack::new();
        let b = op_size(&mut stack);
        assert!(!b)
    }

    /*---- BITWISE LOGIC OPS ----*/

    #[test]
    /// Test OP_INVERT
    fn test_invert() {
        /// op_invert([0]) -> [usize::MAX]
        let mut stack = Stack::new();
        stack.push(StackEntry::Num(0));
        let mut v: Vec<StackEntry> = vec![StackEntry::Num(usize::MAX)];
        op_invert(&mut stack);
        assert_eq!(stack.main_stack, v);
        /// op_invert([]) -> fail
        let mut stack = Stack::new();
        let b = op_invert(&mut stack);
        assert!(!b)
    }

    #[test]
    /// Test OP_AND
    fn test_and() {
        /// op_and([1,2]) -> [0]
        let mut stack = Stack::new();
        for i in 1..=2 {
            stack.push(StackEntry::Num(i));
        }
        let mut v: Vec<StackEntry> = vec![StackEntry::Num(0)];
        op_and(&mut stack);
        assert_eq!(stack.main_stack, v);
        /// op_and([1]) -> fail
        let mut stack = Stack::new();
        let mut v: Vec<StackEntry> = vec![StackEntry::Num(1)];
        let b = op_and(&mut stack);
        assert!(!b)
    }

    #[test]
    /// Test OP_OR
    fn test_or() {
        /// op_or([1,2]) -> [3]
        let mut stack = Stack::new();
        for i in 1..=2 {
            stack.push(StackEntry::Num(i));
        }
        let mut v: Vec<StackEntry> = vec![StackEntry::Num(3)];
        op_or(&mut stack);
        assert_eq!(stack.main_stack, v);
        /// op_or([1]) -> fail
        let mut stack = Stack::new();
        let mut v: Vec<StackEntry> = vec![StackEntry::Num(1)];
        let b = op_or(&mut stack);
        assert!(!b)
    }

    #[test]
    /// Test OP_XOR
    fn test_xor() {
        /// op_xor([1,2]) -> [3]
        let mut stack = Stack::new();
        for i in 1..=2 {
            stack.push(StackEntry::Num(i));
        }
        let mut v: Vec<StackEntry> = vec![StackEntry::Num(3)];
        op_xor(&mut stack);
        assert_eq!(stack.main_stack, v);
        /// op_xor([1,1]) -> [0]
        let mut stack = Stack::new();
        for i in 1..=2 {
            stack.push(StackEntry::Num(1));
        }
        let mut v: Vec<StackEntry> = vec![StackEntry::Num(0)];
        op_xor(&mut stack);
        assert_eq!(stack.main_stack, v);
        /// op_xor([1]) -> fail
        let mut stack = Stack::new();
        let mut v: Vec<StackEntry> = vec![StackEntry::Num(1)];
        let b = op_xor(&mut stack);
        assert!(!b)
    }

    #[test]
    /// Test OP_EQUAL
    fn test_equal() {
        /// op_equal(["hello","hello"]) -> [1]
        let mut stack = Stack::new();
        for i in 1..=2 {
            stack.push(StackEntry::Bytes("hello".as_bytes().to_vec()));
        }
        let mut v: Vec<StackEntry> = vec![StackEntry::Num(1)];
        op_equal(&mut stack);
        assert_eq!(stack.main_stack, v);
        /// op_equal([1,2]) -> [0]
        let mut stack = Stack::new();
        for i in 1..=2 {
            stack.push(StackEntry::Num(i));
        }
        let mut v: Vec<StackEntry> = vec![StackEntry::Num(0)];
        op_equal(&mut stack);
        assert_eq!(stack.main_stack, v);
        /// op_equal([1]) -> fail
        let mut stack = Stack::new();
        let mut v: Vec<StackEntry> = vec![StackEntry::Num(1)];
        let b = op_equal(&mut stack);
        assert!(!b)
    }

    #[test]
    /// Test OP_EQUALVERIFY
    fn test_equalverify() {
        /// op_equalverify(["hello","hello"]) -> []
        let mut stack = Stack::new();
        for i in 1..=2 {
            stack.push(StackEntry::Bytes("hello".as_bytes().to_vec()));
        }
        let mut v: Vec<StackEntry> = vec![];
        op_equalverify(&mut stack);
        assert_eq!(stack.main_stack, v);
        /// op_equalverify([1,2]) -> fail
        let mut stack = Stack::new();
        for i in 1..=2 {
            stack.push(StackEntry::Num(i));
        }
        let b = op_equalverify(&mut stack);
        assert!(!b);
        /// op_equalverify([1]) -> fail
        let mut stack = Stack::new();
        let mut v: Vec<StackEntry> = vec![StackEntry::Num(1)];
        let b = op_equalverify(&mut stack);
        assert!(!b)
    }

    /*---- ARITHMETIC OPS ----*/

    #[test]
    /// Test OP_1ADD
    fn test_1add() {
        /// op_1add([1]) -> [2]
        let mut stack = Stack::new();
        stack.push(StackEntry::Num(1));
        let mut v: Vec<StackEntry> = vec![StackEntry::Num(2)];
        op_1add(&mut stack);
        assert_eq!(stack.main_stack, v);
        /// op_1add([usize::MAX]) -> fail
        let mut stack = Stack::new();
        stack.push(StackEntry::Num(usize::MAX));
        let b = op_1add(&mut stack);
        assert!(!b);
        /// op_1add([]) -> fail
        let mut stack = Stack::new();
        let b = op_1add(&mut stack);
        assert!(!b)
    }

    #[test]
    /// Test OP_1SUB
    fn test_1sub() {
        /// op_1sub([1]) -> [0]
        let mut stack = Stack::new();
        stack.push(StackEntry::Num(1));
        let mut v: Vec<StackEntry> = vec![StackEntry::Num(0)];
        op_1sub(&mut stack);
        assert_eq!(stack.main_stack, v);
        /// op_1sub([0]) -> fail
        let mut stack = Stack::new();
        let mut v: Vec<StackEntry> = vec![StackEntry::Num(0)];
        let b = op_1sub(&mut stack);
        assert!(!b);
        /// op_1sub([]) -> fail
        let mut stack = Stack::new();
        let b = op_1sub(&mut stack);
        assert!(!b)
    }

    #[test]
    /// Test OP_2MUL
    fn test_2mul() {
        /// op_2mul([1]) -> [2]
        let mut stack = Stack::new();
        stack.push(StackEntry::Num(1));
        let mut v: Vec<StackEntry> = vec![StackEntry::Num(2)];
        op_2mul(&mut stack);
        assert_eq!(stack.main_stack, v);
        /// op_2mul([usize::MAX]) -> fail
        let mut stack = Stack::new();
        stack.push(StackEntry::Num(usize::MAX));
        let b = op_2mul(&mut stack);
        assert!(!b);
        /// op_2mul([]) -> fail
        let mut stack = Stack::new();
        let b = op_2mul(&mut stack);
        assert!(!b)
    }

    #[test]
    /// Test OP_2DIV
    fn test_2div() {
        /// op_2div([1]) -> [0]
        let mut stack = Stack::new();
        stack.push(StackEntry::Num(1));
        let mut v: Vec<StackEntry> = vec![StackEntry::Num(0)];
        op_2div(&mut stack);
        assert_eq!(stack.main_stack, v);
        /// op_2div([]) -> fail
        let mut stack = Stack::new();
        let b = op_2div(&mut stack);
        assert!(!b)
    }

    #[test]
    /// Test OP_NOT
    fn test_not() {
        /// op_not([0]) -> [1]
        let mut stack = Stack::new();
        stack.push(StackEntry::Num(0));
        let mut v: Vec<StackEntry> = vec![StackEntry::Num(1)];
        op_not(&mut stack);
        assert_eq!(stack.main_stack, v);
        /// op_not([1]) -> [0]
        let mut stack = Stack::new();
        stack.push(StackEntry::Num(1));
        let mut v: Vec<StackEntry> = vec![StackEntry::Num(0)];
        op_not(&mut stack);
        assert_eq!(stack.main_stack, v);
        /// op_not([]) -> fail
        let mut stack = Stack::new();
        let b = op_not(&mut stack);
        assert!(!b)
    }

    #[test]
    /// Test OP_0NOTEQUAL
    fn test_0notequal() {
        /// op_0notequal([1]) -> [1]
        let mut stack = Stack::new();
        stack.push(StackEntry::Num(1));
        let mut v: Vec<StackEntry> = vec![StackEntry::Num(1)];
        op_0notequal(&mut stack);
        assert_eq!(stack.main_stack, v);
        /// op_0notequal([0]) -> [0]
        let mut stack = Stack::new();
        stack.push(StackEntry::Num(0));
        let mut v: Vec<StackEntry> = vec![StackEntry::Num(0)];
        op_0notequal(&mut stack);
        assert_eq!(stack.main_stack, v);
        /// op_0notequal([]) -> fail
        let mut stack = Stack::new();
        let b = op_0notequal(&mut stack);
        assert!(!b)
    }

    #[test]
    /// Test OP_ADD
    fn test_add() {
        /// op_add([1,2]) -> [3]
        let mut stack = Stack::new();
        for i in 1..=2 {
            stack.push(StackEntry::Num(i));
        }
        let mut v: Vec<StackEntry> = vec![StackEntry::Num(3)];
        op_add(&mut stack);
        assert_eq!(stack.main_stack, v);
        /// op_add([1,usize::MAX]) -> fail
        let mut stack = Stack::new();
        stack.push(StackEntry::Num(1));
        stack.push(StackEntry::Num(usize::MAX));
        let b = op_add(&mut stack);
        assert!(!b);
        /// op_add([1]) -> fail
        let mut stack = Stack::new();
        stack.push(StackEntry::Num(1));
        let b = op_add(&mut stack);
        assert!(!b)
    }

    #[test]
    /// Test OP_SUB
    fn test_sub() {
        /// op_sub([1,0]) -> [1]
        let mut stack = Stack::new();
        stack.push(StackEntry::Num(1));
        stack.push(StackEntry::Num(0));
        let mut v: Vec<StackEntry> = vec![StackEntry::Num(1)];
        op_sub(&mut stack);
        assert_eq!(stack.main_stack, v);
        /// op_sub([0,1]) -> fail
        let mut stack = Stack::new();
        stack.push(StackEntry::Num(0));
        stack.push(StackEntry::Num(1));
        let b = op_sub(&mut stack);
        assert!(!b);
        /// op_sub([1]) -> fail
        let mut stack = Stack::new();
        stack.push(StackEntry::Num(1));
        let b = op_sub(&mut stack);
        assert!(!b)
    }

    #[test]
    /// Test OP_MUL
    fn test_mul() {
        /// op_mul([1,2]) -> [2]
        let mut stack = Stack::new();
        for i in 1..=2 {
            stack.push(StackEntry::Num(i));
        }
        let mut v: Vec<StackEntry> = vec![StackEntry::Num(2)];
        op_mul(&mut stack);
        assert_eq!(stack.main_stack, v);
        /// op_mul([2,usize::MAX]) -> fail
        let mut stack = Stack::new();
        stack.push(StackEntry::Num(2));
        stack.push(StackEntry::Num(usize::MAX));
        let b = op_mul(&mut stack);
        assert!(!b);
        /// op_mul([1]) -> fail
        let mut stack = Stack::new();
        stack.push(StackEntry::Num(1));
        let b = op_mul(&mut stack);
        assert!(!b)
    }

    #[test]
    /// Test OP_DIV
    fn test_div() {
        /// op_div([1,2]) -> [0]
        let mut stack = Stack::new();
        for i in 1..=2 {
            stack.push(StackEntry::Num(i));
        }
        let mut v: Vec<StackEntry> = vec![StackEntry::Num(0)];
        op_div(&mut stack);
        assert_eq!(stack.main_stack, v);
        /// op_div([1,0]) -> fail
        let mut stack = Stack::new();
        stack.push(StackEntry::Num(1));
        stack.push(StackEntry::Num(0));
        let b = op_div(&mut stack);
        assert!(!b);
        /// op_div([1]) -> fail
        let mut stack = Stack::new();
        stack.push(StackEntry::Num(1));
        let b = op_div(&mut stack);
        assert!(!b)
    }

    #[test]
    /// Test OP_MOD
    fn test_mod() {
        /// op_mod([1,2]) -> [1]
        let mut stack = Stack::new();
        for i in 1..=2 {
            stack.push(StackEntry::Num(i));
        }
        let mut v: Vec<StackEntry> = vec![StackEntry::Num(1)];
        op_mod(&mut stack);
        assert_eq!(stack.main_stack, v);
        /// op_mod([1,0]) -> fail
        let mut stack = Stack::new();
        stack.push(StackEntry::Num(1));
        stack.push(StackEntry::Num(0));
        let b = op_mod(&mut stack);
        assert!(!b);
        /// op_mod([1]) -> fail
        let mut stack = Stack::new();
        stack.push(StackEntry::Num(1));
        let b = op_mod(&mut stack);
        assert!(!b)
    }

    #[test]
    /// Test OP_LSHIFT
    fn test_lshift() {
        /// op_lshift([1,2]) -> [4]
        let mut stack = Stack::new();
        for i in 1..=2 {
            stack.push(StackEntry::Num(i));
        }
        let mut v: Vec<StackEntry> = vec![StackEntry::Num(4)];
        op_lshift(&mut stack);
        assert_eq!(stack.main_stack, v);
        /// op_lshift([1,64]) -> fail
        let mut stack = Stack::new();
        stack.push(StackEntry::Num(1));
        stack.push(StackEntry::Num(64));
        let b = op_lshift(&mut stack);
        assert!(!b);
        /// op_lshift([1]) -> fail
        let mut stack = Stack::new();
        stack.push(StackEntry::Num(1));
        let b = op_lshift(&mut stack);
        assert!(!b)
    }

    #[test]
    /// Test OP_RSHIFT
    fn test_rshift() {
        /// op_rshift([1,2]) -> [0]
        let mut stack = Stack::new();
        for i in 1..=2 {
            stack.push(StackEntry::Num(i));
        }
        let mut v: Vec<StackEntry> = vec![StackEntry::Num(0)];
        op_rshift(&mut stack);
        assert_eq!(stack.main_stack, v);
        /// op_rshift([1,64]) -> fail
        let mut stack = Stack::new();
        stack.push(StackEntry::Num(1));
        stack.push(StackEntry::Num(64));
        let b = op_rshift(&mut stack);
        assert!(!b);
        /// op_rshift([1]) -> fail
        let mut stack = Stack::new();
        stack.push(StackEntry::Num(1));
        let b = op_rshift(&mut stack);
        assert!(!b)
    }

    #[test]
    /// Test OP_BOOLAND
    fn test_booland() {
        /// op_booland([1,2]) -> [1]
        let mut stack = Stack::new();
        for i in 1..=2 {
            stack.push(StackEntry::Num(i));
        }
        let mut v: Vec<StackEntry> = vec![StackEntry::Num(1)];
        op_booland(&mut stack);
        assert_eq!(stack.main_stack, v);
        /// op_booland([0,1]) -> [0]
        let mut stack = Stack::new();
        for i in 0..=1 {
            stack.push(StackEntry::Num(i));
        }
        let mut v: Vec<StackEntry> = vec![StackEntry::Num(0)];
        op_booland(&mut stack);
        assert_eq!(stack.main_stack, v);
        /// op_booland([1]) -> fail
        let mut stack = Stack::new();
        stack.push(StackEntry::Num(1));
        let b = op_booland(&mut stack);
        assert!(!b)
    }

    #[test]
    /// Test OP_BOOLOR
    fn test_boolor() {
        /// op_boolor([0,1]) -> [1]
        let mut stack = Stack::new();
        for i in 0..=1 {
            stack.push(StackEntry::Num(i));
        }
        let mut v: Vec<StackEntry> = vec![StackEntry::Num(1)];
        op_boolor(&mut stack);
        assert_eq!(stack.main_stack, v);
        /// op_boolor([0,0]) -> [0]
        let mut stack = Stack::new();
        for i in 1..=2 {
            stack.push(StackEntry::Num(0));
        }
        let mut v: Vec<StackEntry> = vec![StackEntry::Num(0)];
        op_boolor(&mut stack);
        assert_eq!(stack.main_stack, v);
        /// op_boolor([1]) -> fail
        let mut stack = Stack::new();
        stack.push(StackEntry::Num(1));
        let b = op_boolor(&mut stack);
        assert!(!b)
    }

    #[test]
    /// Test OP_NUMEQUAL
    fn test_numequal() {
        /// op_numequal([1,1]) -> [1]
        let mut stack = Stack::new();
        for i in 1..=2 {
            stack.push(StackEntry::Num(1));
        }
        let mut v: Vec<StackEntry> = vec![StackEntry::Num(1)];
        op_numequal(&mut stack);
        assert_eq!(stack.main_stack, v);
        /// op_numequal([1,2]) -> [0]
        let mut stack = Stack::new();
        for i in 1..=2 {
            stack.push(StackEntry::Num(i));
        }
        let mut v: Vec<StackEntry> = vec![StackEntry::Num(0)];
        op_numequal(&mut stack);
        assert_eq!(stack.main_stack, v);
        /// op_numequal([1]) -> fail
        let mut stack = Stack::new();
        stack.push(StackEntry::Num(1));
        let b = op_numequal(&mut stack);
        assert!(!b)
    }

    #[test]
    /// Test OP_NUMEQUALVERIFY
    fn test_numequalverify() {
        /// op_numequalverify([1,1]) -> []
        let mut stack = Stack::new();
        for i in 1..=2 {
            stack.push(StackEntry::Num(1));
        }
        let mut v: Vec<StackEntry> = vec![];
        op_numequalverify(&mut stack);
        assert_eq!(stack.main_stack, v);
        /// op_numequalverify([1,2]) -> fail
        let mut stack = Stack::new();
        for i in 1..=2 {
            stack.push(StackEntry::Num(i));
        }
        let b = op_numequalverify(&mut stack);
        assert!(!b);
        /// op_numequalverify([1]) -> fail
        let mut stack = Stack::new();
        stack.push(StackEntry::Num(1));
        let b = op_numequalverify(&mut stack);
        assert!(!b)
    }

    #[test]
    /// Test OP_NUMNOTEQUAL
    fn test_numnotequal() {
        /// op_numnotequal([1,2]) -> [1]
        let mut stack = Stack::new();
        for i in 1..=2 {
            stack.push(StackEntry::Num(i));
        }
        let mut v: Vec<StackEntry> = vec![StackEntry::Num(1)];
        op_numnotequal(&mut stack);
        assert_eq!(stack.main_stack, v);
        /// op_numnotequal([1,1]) -> [0]
        let mut stack = Stack::new();
        for i in 1..=2 {
            stack.push(StackEntry::Num(1));
        }
        let mut v: Vec<StackEntry> = vec![StackEntry::Num(0)];
        op_numnotequal(&mut stack);
        assert_eq!(stack.main_stack, v);
        /// op_numnotequal([1]) -> fail
        let mut stack = Stack::new();
        stack.push(StackEntry::Num(1));
        let b = op_numnotequal(&mut stack);
        assert!(!b)
    }

    #[test]
    /// Test OP_LESSTHAN
    fn test_lessthan() {
        /// op_lessthan([1,2]) -> [1]
        let mut stack = Stack::new();
        for i in 1..=2 {
            stack.push(StackEntry::Num(i));
        }
        let mut v: Vec<StackEntry> = vec![StackEntry::Num(1)];
        op_lessthan(&mut stack);
        assert_eq!(stack.main_stack, v);
        /// op_lessthan([1,1]) -> [0]
        let mut stack = Stack::new();
        for i in 1..=2 {
            stack.push(StackEntry::Num(1));
        }
        let mut v: Vec<StackEntry> = vec![StackEntry::Num(0)];
        op_lessthan(&mut stack);
        assert_eq!(stack.main_stack, v);
        /// op_lessthan([1]) -> fail
        let mut stack = Stack::new();
        stack.push(StackEntry::Num(1));
        let b = op_lessthan(&mut stack);
        assert!(!b)
    }

    #[test]
    /// Test OP_GREATERTHAN
    fn test_greaterthan() {
        /// op_greaterthan([2,1]) -> [1]
        let mut stack = Stack::new();
        stack.push(StackEntry::Num(2));
        stack.push(StackEntry::Num(1));
        let mut v: Vec<StackEntry> = vec![StackEntry::Num(1)];
        op_greaterthan(&mut stack);
        assert_eq!(stack.main_stack, v);
        /// op_greaterthan([1,1]) -> [0]
        let mut stack = Stack::new();
        for i in 1..=2 {
            stack.push(StackEntry::Num(1));
        }
        let mut v: Vec<StackEntry> = vec![StackEntry::Num(0)];
        op_greaterthan(&mut stack);
        assert_eq!(stack.main_stack, v);
        /// op_greaterthan([1]) -> fail
        let mut stack = Stack::new();
        stack.push(StackEntry::Num(1));
        let b = op_greaterthan(&mut stack);
        assert!(!b)
    }

    #[test]
    /// Test OP_LESSTHANOREQUAL
    fn test_lessthanorequal() {
        /// test_lessthanorequal([1,1]) -> [1]
        let mut stack = Stack::new();
        for i in 1..=2 {
            stack.push(StackEntry::Num(1));
        }
        let mut v: Vec<StackEntry> = vec![StackEntry::Num(1)];
        op_lessthanorequal(&mut stack);
        assert_eq!(stack.main_stack, v);
        /// op_lessthanorequal([2,1]) -> [0]
        let mut stack = Stack::new();
        stack.push(StackEntry::Num(2));
        stack.push(StackEntry::Num(1));
        let mut v: Vec<StackEntry> = vec![StackEntry::Num(0)];
        op_lessthanorequal(&mut stack);
        assert_eq!(stack.main_stack, v);
        /// op_lessthanorequal([1]) -> fail
        let mut stack = Stack::new();
        stack.push(StackEntry::Num(1));
        let b = op_lessthanorequal(&mut stack);
        assert!(!b)
    }

    #[test]
    /// Test OP_GREATERTHANOREQUAL
    fn test_greaterthanorequal() {
        /// op_greaterthanorequal([1,1]) -> [1]
        let mut stack = Stack::new();
        for i in 1..=2 {
            stack.push(StackEntry::Num(1));
        }
        let mut v: Vec<StackEntry> = vec![StackEntry::Num(1)];
        op_greaterthanorequal(&mut stack);
        assert_eq!(stack.main_stack, v);
        /// op_greaterthanorequal([1,2]) -> [0]
        let mut stack = Stack::new();
        for i in 1..=2 {
            stack.push(StackEntry::Num(i));
        }
        let mut v: Vec<StackEntry> = vec![StackEntry::Num(0)];
        op_greaterthanorequal(&mut stack);
        assert_eq!(stack.main_stack, v);
        /// op_greaterthanorequal([1]) -> fail
        let mut stack = Stack::new();
        stack.push(StackEntry::Num(1));
        let b = op_greaterthanorequal(&mut stack);
        assert!(!b)
    }

    #[test]
    /// Test OP_MIN
    fn test_min() {
        /// op_min([1,2]) -> [1]
        let mut stack = Stack::new();
        for i in 1..=2 {
            stack.push(StackEntry::Num(i));
        }
        let mut v: Vec<StackEntry> = vec![StackEntry::Num(1)];
        op_min(&mut stack);
        assert_eq!(stack.main_stack, v);
        /// op_min([1]) -> fail
        let mut stack = Stack::new();
        stack.push(StackEntry::Num(1));
        let b = op_min(&mut stack);
        assert!(!b)
    }

    #[test]
    /// Test OP_MAX
    fn test_max() {
        /// op_max([1,2]) -> [2]
        let mut stack = Stack::new();
        for i in 1..=2 {
            stack.push(StackEntry::Num(i));
        }
        let mut v: Vec<StackEntry> = vec![StackEntry::Num(2)];
        op_max(&mut stack);
        assert_eq!(stack.main_stack, v);
        /// op_max([1]) -> fail
        let mut stack = Stack::new();
        stack.push(StackEntry::Num(1));
        let b = op_max(&mut stack);
        assert!(!b)
    }

    #[test]
    /// Test OP_WITHIN
    fn test_within() {
        /// op_within([2,1,3]) -> [1]
        let mut stack = Stack::new();
        stack.push(StackEntry::Num(2));
        stack.push(StackEntry::Num(1));
        stack.push(StackEntry::Num(3));
        let mut v: Vec<StackEntry> = vec![StackEntry::Num(1)];
        op_within(&mut stack);
        assert_eq!(stack.main_stack, v);
        /// op_within([1,2,3]) -> [0]
        let mut stack = Stack::new();
        for i in 1..=3 {
            stack.push(StackEntry::Num(i));
        }
        let mut v: Vec<StackEntry> = vec![StackEntry::Num(0)];
        op_within(&mut stack);
        assert_eq!(stack.main_stack, v);
        /// op_within([1,2]) -> fail
        let mut stack = Stack::new();
        for i in 1..=2 {
            stack.push(StackEntry::Num(i));
        }
        let b = op_within(&mut stack);
        assert!(!b)
    }

    /*---- CRYPTO OPS ----*/

    #[test]
    /// Test OP_SHA3
    fn test_sha3() {
        /// op_sha3([sig]) -> [sha3_256(sig)]
        let (pk, sk) = sign::gen_keypair();
        let msg = hex::encode(vec![0, 0, 0]);
        let sig = sign::sign_detached(msg.as_bytes(), &sk);
        let h = sha3_256::digest(sig.as_ref()).to_vec();
        let mut stack = Stack::new();
        stack.push(StackEntry::Signature(sig));
        let mut v: Vec<StackEntry> = vec![StackEntry::Bytes(h)];
        op_sha3(&mut stack);
        assert_eq!(stack.main_stack, v);
        /// op_sha3([pk]) -> [sha3_256(pk)]
        let h = sha3_256::digest(pk.as_ref()).to_vec();
        let mut stack = Stack::new();
        stack.push(StackEntry::PubKey(pk));
        let mut v: Vec<StackEntry> = vec![StackEntry::Bytes(h)];
        op_sha3(&mut stack);
        assert_eq!(stack.main_stack, v);
        /// op_sha3(["hello"]) -> [sha3_256("hello")]
        let s = "hello".as_bytes().to_vec();
        let h = sha3_256::digest(hex::encode(&s).as_bytes()).to_vec();
        let mut stack = Stack::new();
        stack.push(StackEntry::Bytes(s));
        let mut v: Vec<StackEntry> = vec![StackEntry::Bytes(h)];
        op_sha3(&mut stack);
        assert_eq!(stack.main_stack, v);
        /// op_sha3([1]) -> fail
        let mut stack = Stack::new();
        stack.push(StackEntry::Num(1));
        let b = op_sha3(&mut stack);
        assert!(!b);
        /// op_sha3([]) -> fail
        let mut stack = Stack::new();
        let b = op_sha3(&mut stack);
        assert!(!b)
    }

    #[test]
    /// Test OP_HASH256
    fn test_hash256() {
        /// op_hash256([pk]) -> [addr]
        let (pk, sk) = sign::gen_keypair();
        let mut stack = Stack::new();
        stack.push(StackEntry::PubKey(pk));
        let mut v: Vec<StackEntry> = vec![StackEntry::Bytes(P2PKHAddress::from_pubkey(&pk).get_hash().to_vec())];
        op_hash256(&mut stack);
        assert_eq!(stack.main_stack, v);
        /// op_hash256([]) -> fail
        let mut stack = Stack::new();
        let b = op_hash256(&mut stack);
        assert!(!b)
    }

    #[test]
    /// Test OP_CHECKSIG
    fn test_checksig() {
        /// op_checksig([msg,sig,pk]) -> [1]
        let (pk, sk) = sign::gen_keypair();
        let msg = hex::encode(vec![0, 0, 0]);
        let sig = sign::sign_detached(msg.as_bytes(), &sk);
        let mut stack = Stack::new();
        stack.push(StackEntry::Bytes(hex::decode(msg).unwrap()));
        stack.push(StackEntry::Signature(sig));
        stack.push(StackEntry::PubKey(pk));
        let mut v: Vec<StackEntry> = vec![StackEntry::Num(1)];
        op_checksig(&mut stack);
        assert_eq!(stack.main_stack, v);
        /// wrong message
        /// op_checksig([msg',sig,pk]) -> [0]
        let msg = hex::encode(vec![0, 0, 1]);
        let mut stack = Stack::new();
        stack.push(StackEntry::Bytes(hex::decode(msg).unwrap()));
        stack.push(StackEntry::Signature(sig));
        stack.push(StackEntry::PubKey(pk));
        let mut v: Vec<StackEntry> = vec![StackEntry::Num(0)];
        op_checksig(&mut stack);
        assert_eq!(stack.main_stack, v);
        /// wrong public key
        /// op_checksig([msg,sig,pk']) -> [0]
        let (pk, sk) = sign::gen_keypair();
        let msg = hex::encode(vec![0, 0, 0]);
        let mut stack = Stack::new();
        stack.push(StackEntry::Bytes(hex::decode(msg).unwrap()));
        stack.push(StackEntry::Signature(sig));
        stack.push(StackEntry::PubKey(pk));
        let mut v: Vec<StackEntry> = vec![StackEntry::Num(0)];
        op_checksig(&mut stack);
        assert_eq!(stack.main_stack, v);
        /// no message
        /// op_checksig([sig,pk]) -> fail
        let mut stack = Stack::new();
        stack.push(StackEntry::Signature(sig));
        stack.push(StackEntry::PubKey(pk));
        let b = op_checksig(&mut stack);
        assert!(!b)
    }

    #[test]
    /// Test OP_CHECKSIGVERIFY
    fn test_checksigverify() {
        /// op_checksigverify([msg,sig,pk]) -> []
        let (pk, sk) = sign::gen_keypair();
        let msg = hex::encode(vec![0, 0, 0]);
        let sig = sign::sign_detached(msg.as_bytes(), &sk);
        let mut stack = Stack::new();
        stack.push(StackEntry::Bytes(hex::decode(msg).unwrap()));
        stack.push(StackEntry::Signature(sig));
        stack.push(StackEntry::PubKey(pk));
        let mut v: Vec<StackEntry> = vec![];
        op_checksigverify(&mut stack);
        assert_eq!(stack.main_stack, v);
        /// wrong message
        /// op_checksigverify([msg',sig,pk]) -> fail
        let msg = hex::encode(vec![0, 0, 1]);
        let mut stack = Stack::new();
        stack.push(StackEntry::Bytes(hex::decode(msg).unwrap()));
        stack.push(StackEntry::Signature(sig));
        stack.push(StackEntry::PubKey(pk));
        let b = op_checksigverify(&mut stack);
        assert!(!b);
        /// wrong public key
        /// op_checksig([msg,sig,pk']) -> fail
        let (pk, sk) = sign::gen_keypair();
        let msg = hex::encode(vec![0, 0, 0]);
        let mut stack = Stack::new();
        stack.push(StackEntry::Bytes(hex::decode(msg).unwrap()));
        stack.push(StackEntry::Signature(sig));
        stack.push(StackEntry::PubKey(pk));
        let b = op_checksigverify(&mut stack);
        assert!(!b);
        /// no message
        /// op_checksigverify([sig,pk]) -> fail
        let mut stack = Stack::new();
        stack.push(StackEntry::Signature(sig));
        stack.push(StackEntry::PubKey(pk));
        let b = op_checksigverify(&mut stack);
        assert!(!b)
    }

    #[test]
    /// Test OP_CHECKMULTISIG
    fn test_checkmultisig() {
        /// 2-of-3 multisig
        /// op_checkmultisig([msg,sig1,sig2,2,pk1,pk2,pk3,3]) -> [1]
        let (pk1, sk1) = sign::gen_keypair();
        let (pk2, sk2) = sign::gen_keypair();
        let (pk3, sk3) = sign::gen_keypair();
        let msg = hex::encode(vec![0, 0, 0]);
        let sig1 = sign::sign_detached(msg.as_bytes(), &sk1);
        let sig2 = sign::sign_detached(msg.as_bytes(), &sk2);
        let mut stack = Stack::new();
        stack.push(StackEntry::Bytes(hex::decode(msg).unwrap()));
        stack.push(StackEntry::Signature(sig1));
        stack.push(StackEntry::Signature(sig2));
        stack.push(StackEntry::Num(2));
        stack.push(StackEntry::PubKey(pk1));
        stack.push(StackEntry::PubKey(pk2));
        stack.push(StackEntry::PubKey(pk3));
        stack.push(StackEntry::Num(3));
        let mut v: Vec<StackEntry> = vec![StackEntry::Num(1)];
        op_checkmultisig(&mut stack);
        assert_eq!(stack.main_stack, v);
        /// 0-of-3 multisig
        /// op_checkmultisig([msg,0,pk1,pk2,pk3,3]) -> [1]
        let msg = hex::encode(vec![0, 0, 0]);
        let mut stack = Stack::new();
        stack.push(StackEntry::Bytes(hex::decode(msg).unwrap()));
        stack.push(StackEntry::Num(0));
        stack.push(StackEntry::PubKey(pk1));
        stack.push(StackEntry::PubKey(pk2));
        stack.push(StackEntry::PubKey(pk3));
        stack.push(StackEntry::Num(3));
        let mut v: Vec<StackEntry> = vec![StackEntry::Num(1)];
        op_checkmultisig(&mut stack);
        assert_eq!(stack.main_stack, v);
        /// 0-of-0 multisig
        /// op_checkmultisig([msg,0,0]) -> [1]
        let msg = hex::encode(vec![0, 0, 0]);
        let mut stack = Stack::new();
        stack.push(StackEntry::Bytes(hex::decode(msg).unwrap()));
        stack.push(StackEntry::Num(0));
        stack.push(StackEntry::Num(0));
        let mut v: Vec<StackEntry> = vec![StackEntry::Num(1)];
        op_checkmultisig(&mut stack);
        assert_eq!(stack.main_stack, v);
        /// 1-of-1 multisig
        /// op_checkmultisig([msg,sig1,1,pk1,1]) -> [1]
        let msg = hex::encode(vec![0, 0, 0]);
        let mut stack = Stack::new();
        stack.push(StackEntry::Bytes(hex::decode(msg).unwrap()));
        stack.push(StackEntry::Signature(sig1));
        stack.push(StackEntry::Num(1));
        stack.push(StackEntry::PubKey(pk1));
        stack.push(StackEntry::Num(1));
        let mut v: Vec<StackEntry> = vec![StackEntry::Num(1)];
        op_checkmultisig(&mut stack);
        assert_eq!(stack.main_stack, v);
        /// ordering is not relevant
        /// op_checkmultisig([msg,sig3,sig1,2,pk2,pk3,pk1,3]) -> [1]
        let msg = hex::encode(vec![0, 0, 0]);
        let sig3 = sign::sign_detached(msg.as_bytes(), &sk3);
        let mut stack = Stack::new();
        stack.push(StackEntry::Bytes(hex::decode(msg).unwrap()));
        stack.push(StackEntry::Signature(sig3));
        stack.push(StackEntry::Signature(sig1));
        stack.push(StackEntry::Num(2));
        stack.push(StackEntry::PubKey(pk2));
        stack.push(StackEntry::PubKey(pk3));
        stack.push(StackEntry::PubKey(pk1));
        stack.push(StackEntry::Num(3));
        let mut v: Vec<StackEntry> = vec![StackEntry::Num(1)];
        op_checkmultisig(&mut stack);
        assert_eq!(stack.main_stack, v);
        /// wrong message
        /// op_checkmultisig([msg',sig1,sig2,2,pk1,pk2,pk3,3]) -> [0]
        let msg = hex::encode(vec![0, 0, 1]);
        let mut stack = Stack::new();
        stack.push(StackEntry::Bytes(hex::decode(msg).unwrap()));
        stack.push(StackEntry::Signature(sig1));
        stack.push(StackEntry::Signature(sig2));
        stack.push(StackEntry::Num(2));
        stack.push(StackEntry::PubKey(pk1));
        stack.push(StackEntry::PubKey(pk2));
        stack.push(StackEntry::PubKey(pk3));
        stack.push(StackEntry::Num(3));
        let mut v: Vec<StackEntry> = vec![StackEntry::Num(0)];
        op_checkmultisig(&mut stack);
        assert_eq!(stack.main_stack, v);
        /// same signature twice
        /// op_checkmultisig([msg,sig1,sig1,2,pk1,pk2,pk3,3]) -> [0]
        let msg = hex::encode(vec![0, 0, 0]);
        let mut stack = Stack::new();
        stack.push(StackEntry::Bytes(hex::decode(msg).unwrap()));
        stack.push(StackEntry::Signature(sig1));
        stack.push(StackEntry::Signature(sig1));
        stack.push(StackEntry::Num(2));
        stack.push(StackEntry::PubKey(pk1));
        stack.push(StackEntry::PubKey(pk2));
        stack.push(StackEntry::PubKey(pk3));
        stack.push(StackEntry::Num(3));
        let mut v: Vec<StackEntry> = vec![StackEntry::Num(0)];
        op_checkmultisig(&mut stack);
        assert_eq!(stack.main_stack, v);
        /// too many pubkeys
        /// op_checkmultisig([MAX_PUB_KEYS_PER_MULTISIG+1]) -> fail
        let mut stack = Stack::new();
        stack.push(StackEntry::Num(MAX_PUB_KEYS_PER_MULTISIG as usize + ONE));
        let b = op_checkmultisig(&mut stack);
        assert!(!b);
        /// not enough pubkeys
        /// op_checkmultisig([pk1,pk2,3]) -> fail
        let mut stack = Stack::new();
        stack.push(StackEntry::PubKey(pk1));
        stack.push(StackEntry::PubKey(pk2));
        stack.push(StackEntry::Num(3));
        let b = op_checkmultisig(&mut stack);
        assert!(!b);
        /// too many signatures
        /// op_checkmultisig([4,pk1,pk2,pk3,3]) -> fail
        let mut stack = Stack::new();
        stack.push(StackEntry::Num(4));
        stack.push(StackEntry::PubKey(pk1));
        stack.push(StackEntry::PubKey(pk2));
        stack.push(StackEntry::PubKey(pk3));
        stack.push(StackEntry::Num(3));
        let b = op_checkmultisig(&mut stack);
        assert!(!b);
        /// not enough signatures
        /// op_checkmultisig([sig1,2,pk1,pk2,pk3,3]) -> fail
        let mut stack = Stack::new();
        stack.push(StackEntry::Signature(sig1));
        stack.push(StackEntry::Num(2));
        stack.push(StackEntry::PubKey(pk1));
        stack.push(StackEntry::PubKey(pk2));
        stack.push(StackEntry::PubKey(pk3));
        stack.push(StackEntry::Num(3));
        let b = op_checkmultisig(&mut stack);
        assert!(!b);
        /// no message
        /// op_checkmultisig([sig1,sig2,2,pk1,pk2,pk3,3]) -> fail
        let mut stack = Stack::new();
        stack.push(StackEntry::Signature(sig1));
        stack.push(StackEntry::Signature(sig2));
        stack.push(StackEntry::Num(2));
        stack.push(StackEntry::PubKey(pk1));
        stack.push(StackEntry::PubKey(pk2));
        stack.push(StackEntry::PubKey(pk3));
        stack.push(StackEntry::Num(3));
        let b = op_checkmultisig(&mut stack);
        assert!(!b);
    }

    #[test]
    /// Test OP_CHECKMULTISIGVERIFY
    fn test_checkmultisigverify() {
        /// 2-of-3 multisig
        /// op_checkmultisigverify([msg,sig1,sig2,2,pk1,pk2,pk3,3]) -> []
        let (pk1, sk1) = sign::gen_keypair();
        let (pk2, sk2) = sign::gen_keypair();
        let (pk3, sk3) = sign::gen_keypair();
        let msg = hex::encode(vec![0, 0, 0]);
        let sig1 = sign::sign_detached(msg.as_bytes(), &sk1);
        let sig2 = sign::sign_detached(msg.as_bytes(), &sk2);
        let mut stack = Stack::new();
        stack.push(StackEntry::Bytes(hex::decode(msg).unwrap()));
        stack.push(StackEntry::Signature(sig1));
        stack.push(StackEntry::Signature(sig2));
        stack.push(StackEntry::Num(2));
        stack.push(StackEntry::PubKey(pk1));
        stack.push(StackEntry::PubKey(pk2));
        stack.push(StackEntry::PubKey(pk3));
        stack.push(StackEntry::Num(3));
        let mut v: Vec<StackEntry> = vec![];
        op_checkmultisigverify(&mut stack);
        assert_eq!(stack.main_stack, v);
        /// 0-of-3 multisig
        /// op_checkmultisigverify([msg,0,pk1,pk2,pk3,3]) -> []
        let msg = hex::encode(vec![0, 0, 0]);
        let mut stack = Stack::new();
        stack.push(StackEntry::Bytes(hex::decode(msg).unwrap()));
        stack.push(StackEntry::Num(0));
        stack.push(StackEntry::PubKey(pk1));
        stack.push(StackEntry::PubKey(pk2));
        stack.push(StackEntry::PubKey(pk3));
        stack.push(StackEntry::Num(3));
        let mut v: Vec<StackEntry> = vec![];
        op_checkmultisigverify(&mut stack);
        assert_eq!(stack.main_stack, v);
        /// 0-of-0 multisig
        /// op_checkmultisig([msg,0,0]) -> []
        let msg = hex::encode(vec![0, 0, 0]);
        let mut stack = Stack::new();
        stack.push(StackEntry::Bytes(hex::decode(msg).unwrap()));
        stack.push(StackEntry::Num(0));
        stack.push(StackEntry::Num(0));
        let mut v: Vec<StackEntry> = vec![];
        op_checkmultisigverify(&mut stack);
        assert_eq!(stack.main_stack, v);
        /// 1-of-1 multisig
        /// op_checkmultisigverify([msg,sig1,1,pk1,1]) -> []
        let msg = hex::encode(vec![0, 0, 0]);
        let mut stack = Stack::new();
        stack.push(StackEntry::Bytes(hex::decode(msg).unwrap()));
        stack.push(StackEntry::Signature(sig1));
        stack.push(StackEntry::Num(1));
        stack.push(StackEntry::PubKey(pk1));
        stack.push(StackEntry::Num(1));
        let mut v: Vec<StackEntry> = vec![];
        op_checkmultisigverify(&mut stack);
        assert_eq!(stack.main_stack, v);
        /// ordering is not relevant
        /// op_checkmultisigverify([msg,sig3,sig1,2,pk2,pk3,pk1,3]) -> []
        let msg = hex::encode(vec![0, 0, 0]);
        let sig3 = sign::sign_detached(msg.as_bytes(), &sk3);
        let mut stack = Stack::new();
        stack.push(StackEntry::Bytes(hex::decode(msg).unwrap()));
        stack.push(StackEntry::Signature(sig3));
        stack.push(StackEntry::Signature(sig1));
        stack.push(StackEntry::Num(2));
        stack.push(StackEntry::PubKey(pk2));
        stack.push(StackEntry::PubKey(pk3));
        stack.push(StackEntry::PubKey(pk1));
        stack.push(StackEntry::Num(3));
        let mut v: Vec<StackEntry> = vec![];
        op_checkmultisigverify(&mut stack);
        assert_eq!(stack.main_stack, v);
        /// wrong message
        /// op_checkmultisigverify([msg',sig1,sig2,2,pk1,pk2,pk3,3]) -> fail
        let msg = hex::encode(vec![0, 0, 1]);
        let mut stack = Stack::new();
        stack.push(StackEntry::Bytes(hex::decode(msg).unwrap()));
        stack.push(StackEntry::Signature(sig1));
        stack.push(StackEntry::Signature(sig2));
        stack.push(StackEntry::Num(2));
        stack.push(StackEntry::PubKey(pk1));
        stack.push(StackEntry::PubKey(pk2));
        stack.push(StackEntry::PubKey(pk3));
        stack.push(StackEntry::Num(3));
        let b = op_checkmultisigverify(&mut stack);
        assert!(!b);
        /// same signature twice
        /// op_checkmultisigverify([msg,sig1,sig1,2,pk1,pk2,pk3,3]) -> fail
        let msg = hex::encode(vec![0, 0, 0]);
        let mut stack = Stack::new();
        stack.push(StackEntry::Bytes(hex::decode(msg).unwrap()));
        stack.push(StackEntry::Signature(sig1));
        stack.push(StackEntry::Signature(sig1));
        stack.push(StackEntry::Num(2));
        stack.push(StackEntry::PubKey(pk1));
        stack.push(StackEntry::PubKey(pk2));
        stack.push(StackEntry::PubKey(pk3));
        stack.push(StackEntry::Num(3));
        op_checkmultisigverify(&mut stack);
        assert_eq!(stack.main_stack, v);
        /// too many pubkeys
        /// op_checkmultisigverify([MAX_PUB_KEYS_PER_MULTISIG+1]) -> fail
        let mut stack = Stack::new();
        stack.push(StackEntry::Num(MAX_PUB_KEYS_PER_MULTISIG as usize + ONE));
        let b = op_checkmultisigverify(&mut stack);
        assert!(!b);
        /// not enough pubkeys
        /// op_checkmultisigverify([pk1,pk2,3]) -> fail
        let mut stack = Stack::new();
        stack.push(StackEntry::PubKey(pk1));
        stack.push(StackEntry::PubKey(pk2));
        stack.push(StackEntry::Num(3));
        let b = op_checkmultisigverify(&mut stack);
        assert!(!b);
        /// too many signatures
        /// op_checkmultisigverify([4,pk1,pk2,pk3,3]) -> fail
        let mut stack = Stack::new();
        stack.push(StackEntry::Num(4));
        stack.push(StackEntry::PubKey(pk1));
        stack.push(StackEntry::PubKey(pk2));
        stack.push(StackEntry::PubKey(pk3));
        stack.push(StackEntry::Num(3));
        let b = op_checkmultisigverify(&mut stack);
        assert!(!b);
        /// not enough signatures
        /// op_checkmultisigverify([sig1,2,pk1,pk2,pk3,3]) -> fail
        let mut stack = Stack::new();
        stack.push(StackEntry::Signature(sig1));
        stack.push(StackEntry::Num(2));
        stack.push(StackEntry::PubKey(pk1));
        stack.push(StackEntry::PubKey(pk2));
        stack.push(StackEntry::PubKey(pk3));
        stack.push(StackEntry::Num(3));
        let b = op_checkmultisigverify(&mut stack);
        assert!(!b);
        /// no message
        /// op_checkmultisigverify([sig1,sig2,2,pk1,pk2,pk3,3]) -> fail
        let mut stack = Stack::new();
        stack.push(StackEntry::Signature(sig1));
        stack.push(StackEntry::Signature(sig2));
        stack.push(StackEntry::Num(2));
        stack.push(StackEntry::PubKey(pk1));
        stack.push(StackEntry::PubKey(pk2));
        stack.push(StackEntry::PubKey(pk3));
        stack.push(StackEntry::Num(3));
        let b = op_checkmultisigverify(&mut stack);
        assert!(!b);
    }

    #[test]
    fn test_is_valid_script() {
        // empty script
        let v = vec![];
        let script = Script::from(v);
        assert!(script.is_valid());
        // script length <= 10000 bytes
        let v = vec![StackEntry::Bytes("a".repeat(500).as_bytes().to_vec()); 20];
        let script = Script::from(v);
        assert!(script.is_valid());
        // script length > 10000 bytes
        let v = vec![StackEntry::Bytes("a".repeat(500).as_bytes().to_vec()); 21];
        let script = Script::from(v);
        assert!(!script.is_valid());
        // # opcodes <= 201
        let v = vec![StackEntry::Op(OpCodes::OP_1); MAX_OPS_PER_SCRIPT as usize];
        let script = Script::from(v);
        assert!(script.is_valid());
        // # opcodes > 201
        let v = vec![StackEntry::Op(OpCodes::OP_1); (MAX_OPS_PER_SCRIPT + 1) as usize];
        let script = Script::from(v);
        assert!(!script.is_valid());
    }

    #[test]
    fn test_is_valid_stack() {
        // empty stack
        let v = vec![];
        let stack = Stack::from(v);
        assert!(stack.is_valid());
        // # items on interpreter stack <= 1000
        let v = vec![StackEntry::Num(1); MAX_STACK_SIZE as usize];
        let stack = Stack::from(v);
        assert!(stack.is_valid());
        // # items on interpreter stack > 1000
        let v = vec![StackEntry::Num(1); (MAX_STACK_SIZE + 1) as usize];
        let stack = Stack::from(v);
        assert!(!stack.is_valid());
    }

    #[test]
    fn test_interpret_script() {
        // empty script
        let v = vec![];
        let script = Script::from(v);
        assert!(script.interpret());
        // OP_0
        let v = vec![StackEntry::Op(OpCodes::OP_0)];
        let script = Script::from(v);
        assert!(!script.interpret());
        // OP_1
        let v = vec![StackEntry::Op(OpCodes::OP_1)];
        let script = Script::from(v);
        assert!(script.interpret());
        // OP_1 OP_2 OP_ADD OP_3 OP_EQUAL
        let v = vec![
            StackEntry::Op(OpCodes::OP_1),
            StackEntry::Op(OpCodes::OP_2),
            StackEntry::Op(OpCodes::OP_ADD),
            StackEntry::Op(OpCodes::OP_3),
            StackEntry::Op(OpCodes::OP_EQUAL),
        ];
        let script = Script::from(v);
        assert!(script.interpret());
        // script length <= 10000 bytes
        let v = vec![StackEntry::Bytes("a".repeat(500).as_bytes().to_vec()); 20];
        let script = Script::from(v);
        assert!(script.interpret());
        // script length > 10000 bytes
        let v = vec![StackEntry::Bytes("a".repeat(500).as_bytes().to_vec()); 21];
        let script = Script::from(v);
        assert!(!script.interpret());
        // # opcodes <= 201
        let v = vec![StackEntry::Op(OpCodes::OP_1); MAX_OPS_PER_SCRIPT as usize];
        let script = Script::from(v);
        assert!(script.interpret());
        // # opcodes > 201
        let v = vec![StackEntry::Op(OpCodes::OP_1); (MAX_OPS_PER_SCRIPT + 1) as usize];
        let script = Script::from(v);
        assert!(!script.interpret());
        // # items on interpreter stack <= 1000
        let v = vec![StackEntry::Num(1); MAX_STACK_SIZE as usize];
        let script = Script::from(v);
        assert!(script.interpret());
        // # items on interpreter stack > 1000
        let v = vec![StackEntry::Num(1); (MAX_STACK_SIZE + 1) as usize];
        let script = Script::from(v);
        assert!(!script.interpret());
    }

    #[test]
    fn test_conditionals() {
        // OP_1 OP_IF OP_2 OP_ELSE OP_3 OP_ELSE OP_0 OP_ENDIF
        let v = vec![
            StackEntry::Op(OpCodes::OP_1),
            StackEntry::Op(OpCodes::OP_IF),
            StackEntry::Op(OpCodes::OP_2),
            StackEntry::Op(OpCodes::OP_ELSE),
            StackEntry::Op(OpCodes::OP_3),
            StackEntry::Op(OpCodes::OP_ELSE),
            StackEntry::Op(OpCodes::OP_0),
            StackEntry::Op(OpCodes::OP_ENDIF),
        ];
        let script = Script::from(v);
        assert!(!script.interpret());
        // OP_1 OP_IF OP_2 OP_ELSE OP_3 OP_ENDIF
        let v = vec![
            StackEntry::Op(OpCodes::OP_1),
            StackEntry::Op(OpCodes::OP_IF),
            StackEntry::Op(OpCodes::OP_2),
            StackEntry::Op(OpCodes::OP_ELSE),
            StackEntry::Op(OpCodes::OP_3),
            StackEntry::Op(OpCodes::OP_ENDIF),
        ];
        let script = Script::from(v);
        assert!(script.interpret());
        // OP_1 OP_IF OP_0 OP_ELSE OP_3 OP_ENDIF
        let v = vec![
            StackEntry::Op(OpCodes::OP_1),
            StackEntry::Op(OpCodes::OP_IF),
            StackEntry::Op(OpCodes::OP_0),
            StackEntry::Op(OpCodes::OP_ELSE),
            StackEntry::Op(OpCodes::OP_3),
            StackEntry::Op(OpCodes::OP_ENDIF),
        ];
        let script = Script::from(v);
        assert!(!script.interpret());
        // OP_0 OP_IF OP_2 OP_ELSE OP_3 OP_ENDIF
        let v = vec![
            StackEntry::Op(OpCodes::OP_0),
            StackEntry::Op(OpCodes::OP_IF),
            StackEntry::Op(OpCodes::OP_2),
            StackEntry::Op(OpCodes::OP_ELSE),
            StackEntry::Op(OpCodes::OP_3),
            StackEntry::Op(OpCodes::OP_ENDIF),
        ];
        let script = Script::from(v);
        assert!(script.interpret());
        // OP_0 OP_IF OP_2 OP_ELSE OP_0 OP_ENDIF
        let v = vec![
            StackEntry::Op(OpCodes::OP_0),
            StackEntry::Op(OpCodes::OP_IF),
            StackEntry::Op(OpCodes::OP_2),
            StackEntry::Op(OpCodes::OP_ELSE),
            StackEntry::Op(OpCodes::OP_0),
            StackEntry::Op(OpCodes::OP_ENDIF),
        ];
        let script = Script::from(v);
        assert!(!script.interpret());
        // OP_0 OP_NOTIF OP_2 OP_ELSE OP_0 OP_ENDIF
        let v = vec![
            StackEntry::Op(OpCodes::OP_0),
            StackEntry::Op(OpCodes::OP_NOTIF),
            StackEntry::Op(OpCodes::OP_2),
            StackEntry::Op(OpCodes::OP_ELSE),
            StackEntry::Op(OpCodes::OP_0),
            StackEntry::Op(OpCodes::OP_ENDIF),
        ];
        let script = Script::from(v);
        assert!(script.interpret());
        // OP_0 OP_IF OP_2 OP_ENDIF
        let v = vec![
            StackEntry::Op(OpCodes::OP_1),
            StackEntry::Op(OpCodes::OP_IF),
            StackEntry::Op(OpCodes::OP_0),
            StackEntry::Op(OpCodes::OP_ENDIF),
        ];
        let script = Script::from(v);
        assert!(!script.interpret());
        // OP_1 OP_IF OP_2 OP_IF OP_3 OP_ELSE OP_0 OP_ENDIF OP_ENDIF
        let v = vec![
            StackEntry::Op(OpCodes::OP_1),
            StackEntry::Op(OpCodes::OP_IF),
            StackEntry::Op(OpCodes::OP_2),
            StackEntry::Op(OpCodes::OP_IF),
            StackEntry::Op(OpCodes::OP_3),
            StackEntry::Op(OpCodes::OP_ELSE),
            StackEntry::Op(OpCodes::OP_0),
            StackEntry::Op(OpCodes::OP_ENDIF),
            StackEntry::Op(OpCodes::OP_ENDIF),
        ];
        let script = Script::from(v);
        assert!(script.interpret());
        // OP_1 OP_IF OP_0 OP_IF OP_3 OP_ELSE OP_0 OP_ENDIF OP_ENDIF
        let v = vec![
            StackEntry::Op(OpCodes::OP_1),
            StackEntry::Op(OpCodes::OP_IF),
            StackEntry::Op(OpCodes::OP_0),
            StackEntry::Op(OpCodes::OP_IF),
            StackEntry::Op(OpCodes::OP_3),
            StackEntry::Op(OpCodes::OP_ELSE),
            StackEntry::Op(OpCodes::OP_0),
            StackEntry::Op(OpCodes::OP_ENDIF),
            StackEntry::Op(OpCodes::OP_ENDIF),
        ];
        let script = Script::from(v);
        assert!(!script.interpret());
        // OP_0 OP_IF OP_2 OP_IF OP_3 OP_ELSE OP_4 OP_ENDIF OP_ELSE OP_0 OP_ENDIF
        let v = vec![
            StackEntry::Op(OpCodes::OP_0),
            StackEntry::Op(OpCodes::OP_IF),
            StackEntry::Op(OpCodes::OP_2),
            StackEntry::Op(OpCodes::OP_IF),
            StackEntry::Op(OpCodes::OP_3),
            StackEntry::Op(OpCodes::OP_ELSE),
            StackEntry::Op(OpCodes::OP_4),
            StackEntry::Op(OpCodes::OP_ENDIF),
            StackEntry::Op(OpCodes::OP_ELSE),
            StackEntry::Op(OpCodes::OP_0),
            StackEntry::Op(OpCodes::OP_ENDIF),
        ];
        let script = Script::from(v);
        assert!(!script.interpret());
        // OP_1 OP_IF OP_1
        let v = vec![
            StackEntry::Op(OpCodes::OP_1),
            StackEntry::Op(OpCodes::OP_IF),
            StackEntry::Op(OpCodes::OP_1),
        ];
        let script = Script::from(v);
        assert!(!script.interpret());
        // OP_1 OP_IF OP_1 OP_ELSE OP_3
        let v = vec![
            StackEntry::Op(OpCodes::OP_1),
            StackEntry::Op(OpCodes::OP_IF),
            StackEntry::Op(OpCodes::OP_1),
            StackEntry::Op(OpCodes::OP_ELSE),
            StackEntry::Op(OpCodes::OP_3),
        ];
        let script = Script::from(v);
        assert!(!script.interpret());
        // OP_2 OP_ELSE OP_3 OP_ENDIF
        let v = vec![
            StackEntry::Op(OpCodes::OP_2),
            StackEntry::Op(OpCodes::OP_ELSE),
            StackEntry::Op(OpCodes::OP_3),
            StackEntry::Op(OpCodes::OP_ENDIF),
        ];
        let script = Script::from(v);
        assert!(!script.interpret());
        // OP_IF
        let v = vec![StackEntry::Op(OpCodes::OP_IF)];
        let script = Script::from(v);
        assert!(!script.interpret());
        // OP_NOTIF
        let v = vec![StackEntry::Op(OpCodes::OP_NOTIF)];
        let script = Script::from(v);
        assert!(!script.interpret());
        // OP_ELSE
        let v = vec![StackEntry::Op(OpCodes::OP_ELSE)];
        let script = Script::from(v);
        assert!(!script.interpret());
        // OP_ENDIF
        let v = vec![StackEntry::Op(OpCodes::OP_ENDIF)];
        let script = Script::from(v);
        assert!(!script.interpret());
    }

    #[test]
    fn test_burn_script() {
        let v = vec![StackEntry::Op(OpCodes::OP_BURN)];
        let script = Script::from(v);
        assert!(!script.interpret());
    }

    /// Util function to create p2pkh TxIns
    fn create_multisig_tx_ins(tx_values: Vec<TxConstructor>, m: usize) -> Vec<TxIn> {
        let mut tx_ins = Vec::new();

        for entry in tx_values {
            let mut new_tx_in = TxIn::new();
            new_tx_in.script_signature = Script::multisig_validation(
                m,
                entry.pub_keys.len(),
                hex::decode(&entry.previous_out.t_hash).unwrap(),
                entry.signatures,
                entry.pub_keys,
            );
            new_tx_in.previous_out = Some(entry.previous_out);

            tx_ins.push(new_tx_in);
        }

        tx_ins
    }

    /// Util function to create multisig member TxIns
    fn create_multisig_member_tx_ins(tx_values: Vec<TxConstructor>) -> Vec<TxIn> {
        let mut tx_ins = Vec::new();

        for entry in tx_values {
            let mut new_tx_in = TxIn::new();
            new_tx_in.script_signature = Script::member_multisig(
                hex::decode(&entry.previous_out.t_hash).unwrap(),
                entry.pub_keys[0],
                entry.signatures[0],
            );
            new_tx_in.previous_out = Some(entry.previous_out);

            tx_ins.push(new_tx_in);
        }

        tx_ins
    }

    #[test]
    /// Checks that a correct create script is validated as such
    fn test_pass_create_script_valid() {
        let asset = Asset::item(1, None, None);
        let asset_hash = construct_tx_in_signable_asset_hash(&asset);
        let (pk, sk) = sign::gen_keypair();
        let signature = sign::sign_detached(asset_hash.as_bytes(), &sk);

        let script = Script::new_create_asset(0, asset_hash, signature, pk);
        assert!(tx_has_valid_create_script(&script, &asset));
    }

    #[test]
    /// Checks that metadata is validated correctly if too large
    fn test_fail_create_item_script_invalid() {
        let metadata = String::from_utf8_lossy(&[0; MAX_METADATA_BYTES + 1]).to_string();
        let asset = Asset::item(1, None, Some(metadata));
        let asset_hash = construct_tx_in_signable_asset_hash(&asset);
        let (pk, sk) = sign::gen_keypair();
        let signature = sign::sign_detached(asset_hash.as_bytes(), &sk);

        let script = Script::new_create_asset(0, asset_hash, signature, pk);
        assert!(!tx_has_valid_create_script(&script, &asset));
    }

    #[test]
    /// Checks whether addresses are validated correctly
    fn test_validate_addresses_correctly() {
        let address = P2PKHAddress::placeholder().to_string();

        assert!(address_has_valid_length(&address));
        assert!(address_has_valid_length(&hex::encode([0; 32])));
        assert!(!address_has_valid_length(&hex::encode([0; 64])));
    }

    #[test]
    /// Checks that correct member multisig scripts are validated as such
    fn test_pass_member_multisig_valid() {
        let (pk, sk) = sign::gen_keypair();
        let t_hash = hex::encode(vec![0, 0, 0]);
        let signature = sign::sign_detached(t_hash.as_bytes(), &sk);

        let tx_const = TxConstructor {
            previous_out: OutPoint::new(t_hash, 0),
            signatures: vec![signature],
            pub_keys: vec![pk],
        };

        let tx_ins = create_multisig_member_tx_ins(vec![tx_const]);

        assert!(&tx_ins[0].clone().script_signature.interpret());
    }

    #[test]
    /// Checks that incorrect member multisig scripts are validated as such
    fn test_fail_member_multisig_invalid() {
        let (_pk, sk) = sign::gen_keypair();
        let (pk, _sk) = sign::gen_keypair();
        let t_hash = hex::encode(vec![0, 0, 0]);
        let signature = sign::sign_detached(t_hash.as_bytes(), &sk);

        let tx_const = TxConstructor {
            previous_out: OutPoint::new(t_hash, 0),
            signatures: vec![signature],
            pub_keys: vec![pk],
        };

        let tx_ins = create_multisig_member_tx_ins(vec![tx_const]);

        assert!(!&tx_ins[0].clone().script_signature.interpret());
    }

    #[test]
    /// Checks that correct p2pkh transaction signatures are validated as such
    fn test_pass_p2pkh_sig_valid() {
        let (pk, sk) = sign::gen_keypair();
        let outpoint = OutPoint {
            t_hash: hex::encode(vec![0, 0, 0]),
            n: 0,
        };
        let mut key_material = BTreeMap::new();
        key_material.insert(outpoint.clone(), (pk, sk));

        let tx_const = TxConstructor {
            previous_out: outpoint,
            signatures: vec![],
            pub_keys: vec![pk],
        };

        let tx_outs = vec![];
        let mut tx_ins = construct_payment_tx_ins(vec![tx_const]);
        tx_ins = update_input_signatures(&tx_ins, &tx_outs, &key_material);

        let hash_to_sign = construct_tx_in_out_signable_hash(&tx_ins[0], &tx_outs);
        let tx_out_pk = P2PKHAddress::from_pubkey(&pk);

        assert!(tx_has_valid_p2pkh_sig(
            &tx_ins[0].script_signature,
            &hash_to_sign,
            &tx_out_pk
        ));
    }

    #[test]
    /// Checks that invalid p2pkh transaction signatures are validated as such
    fn test_fail_p2pkh_sig_invalid() {
        let (pk, sk) = sign::gen_keypair();
        let (second_pk, _s) = sign::gen_keypair();
        let outpoint = OutPoint {
            t_hash: hex::encode(vec![0, 0, 0]),
            n: 0,
        };

        let hash_to_sign = construct_tx_in_signable_hash(&outpoint);
        let signature = sign::sign_detached(hash_to_sign.as_bytes(), &sk);

        let tx_const = TxConstructor {
            previous_out: outpoint,
            signatures: vec![signature],
            pub_keys: vec![second_pk],
        };

        let tx_ins = construct_payment_tx_ins(vec![tx_const]);
        let tx_out_pk = P2PKHAddress::from_pubkey(&pk);

        assert!(!tx_has_valid_p2pkh_sig(
            &tx_ins[0].script_signature,
            &hash_to_sign,
            &tx_out_pk
        ));
    }

    #[test]
    /// Checks that invalid p2pkh transaction signatures are validated as such
    fn test_fail_p2pkh_sig_script_empty() {
        let (pk, sk) = sign::gen_keypair();
        let outpoint = OutPoint {
            t_hash: hex::encode(vec![0, 0, 0]),
            n: 0,
        };

        let hash_to_sign = construct_tx_in_signable_hash(&outpoint);
        let signature = sign::sign_detached(hash_to_sign.as_bytes(), &sk);

        let tx_const = TxConstructor {
            previous_out: outpoint,
            signatures: vec![signature],
            pub_keys: vec![pk],
        };

        let mut tx_ins = Vec::new();

        for entry in [tx_const] {
            let mut new_tx_in = TxIn::new();
            new_tx_in.script_signature = Script::new();
            new_tx_in.previous_out = Some(entry.previous_out);

            tx_ins.push(new_tx_in);
        }

        let tx_out_pk = P2PKHAddress::from_pubkey(&pk);

        assert!(!tx_has_valid_p2pkh_sig(
            &tx_ins[0].script_signature,
            &hash_to_sign,
            &tx_out_pk
        ));
    }

    #[test]
    /// Checks that invalid p2pkh transaction signatures are validated as such
    fn test_fail_p2pkh_sig_script_invalid_struct() {
        let (pk, sk) = sign::gen_keypair();
        let outpoint = OutPoint {
            t_hash: hex::encode(vec![0, 0, 0]),
            n: 0,
        };

        let hash_to_sign = construct_tx_in_signable_hash(&outpoint);
        let signature = sign::sign_detached(hash_to_sign.as_bytes(), &sk);

        let tx_const = TxConstructor {
            previous_out: outpoint,
            signatures: vec![signature],
            pub_keys: vec![pk],
        };

        let mut tx_ins = Vec::new();

        for entry in [tx_const] {
            let mut new_tx_in = TxIn::new();
            new_tx_in.script_signature = Script::new();
            new_tx_in
                .script_signature
                .stack
                .push(StackEntry::Bytes("".as_bytes().to_vec()));
            new_tx_in.previous_out = Some(entry.previous_out);

            tx_ins.push(new_tx_in);
        }

        let tx_out_pk = P2PKHAddress::from_pubkey(&pk);

        assert!(!tx_has_valid_p2pkh_sig(
            &tx_ins[0].script_signature,
            &hash_to_sign,
            &tx_out_pk
        ));
    }

    #[test]
    /// Checks that correct multisig validation signatures are validated as such
    fn test_pass_multisig_validation_valid() {
        let (first_pk, first_sk) = sign::gen_keypair();
        let (second_pk, second_sk) = sign::gen_keypair();
        let (third_pk, third_sk) = sign::gen_keypair();
        let check_data = hex::encode(vec![0, 0, 0]);

        let m = 2;
        let first_sig = sign::sign_detached(check_data.as_bytes(), &first_sk);
        let second_sig = sign::sign_detached(check_data.as_bytes(), &second_sk);

        let tx_const = TxConstructor {
            previous_out: OutPoint::new(check_data, 0),
            signatures: vec![first_sig, second_sig],
            pub_keys: vec![first_pk, second_pk, third_pk],
        };

        let tx_ins = create_multisig_tx_ins(vec![tx_const], m);

        assert!(&tx_ins[0].script_signature.interpret());
    }

    #[test]
    /// Validate tx_is_valid for multiple TxIn configurations
    fn test_tx_is_valid() {
        test_tx_is_valid_common(OpCodes::OP_HASH256, None, false);
    }

    #[test]
    /// Validate transaction that has no inputs and no outputs
    fn test_tx_is_invalid_empty() {
        let mut tx = Transaction::new();
        let tx_out = TxOut {
            value: Asset::Token(TokenAmount(0)),
            locktime: 0,
            script_public_key: Some("".to_string()),
        };

        tx.outputs.push(tx_out);

        let result = tx_is_valid(&tx, 500000000, |_| None);
        assert!(!result.0);
        assert_eq!(result.1, "Transaction has no inputs or outputs".to_string());
    }

    #[test]
    /// Validate tx_is_valid for locktime
    fn test_tx_is_valid_locktime() {
        assert!(
            test_tx_is_valid_common(OpCodes::OP_HASH256, Some(99), false)
                && !test_tx_is_valid_common(OpCodes::OP_HASH256, Some(1000000000), false)
        );
    }

    #[test]
    /// Validate tx_is_valid for fees
    fn test_tx_is_valid_fees() {
        test_tx_is_valid_common(OpCodes::OP_HASH256, None, true);
    }

    fn test_tx_is_valid_common(
        op_hash256: OpCodes,
        locktime: Option<u64>,
        with_fees: bool,
    ) -> bool {
        //
        // Arrange
        //
        let (pk, sk) = sign::gen_keypair();
        let tx_hash = hex::encode(vec![0, 0, 0]);
        let tx_outpoint = OutPoint::new(tx_hash, 0);
        let script_public_key = P2PKHAddress::from_pubkey(&pk);
        let tx_in_previous_out =
            TxOut::new_token_amount(script_public_key.wrap(), TokenAmount(5), locktime);
        let ongoing_tx_outs = vec![tx_in_previous_out.clone()];
        let tx_in = TxIn {
            script_signature: Script::new(),
            previous_out: Some(tx_outpoint.clone()),
        };

        let valid_bytes = construct_tx_in_out_signable_hash(&tx_in, &ongoing_tx_outs.clone());
        let valid_sig = sign::sign_detached(valid_bytes.as_bytes(), &sk);

        // Test cases:
        let inputs = vec![
            // 0. Happy case: valid test
            (
                vec![
                    StackEntry::Bytes(hex::decode(valid_bytes).unwrap()),
                    StackEntry::Signature(valid_sig),
                    StackEntry::PubKey(pk),
                    StackEntry::Op(OpCodes::OP_DUP),
                    StackEntry::Op(op_hash256),
                    StackEntry::Bytes(script_public_key.get_hash().to_vec()),
                    StackEntry::Op(OpCodes::OP_EQUALVERIFY),
                    StackEntry::Op(OpCodes::OP_CHECKSIG),
                ],
                true,
            ),
            // 2. Empty script
            (vec![StackEntry::Bytes("".as_bytes().to_vec())], false),
        ];

        //
        // Act
        //
        let mut actual_result = Vec::new();
        for (script, _) in &inputs {
            let tx_ins = vec![TxIn {
                script_signature: Script {
                    stack: script.clone(),
                },
                previous_out: Some(tx_outpoint.clone()),
            }];

            let tx = Transaction {
                inputs: tx_ins,
                outputs: ongoing_tx_outs.clone(),
                ..Default::default()
            };

            let result = tx_is_valid(&tx, 500000000, |v| {
                Some(&tx_in_previous_out).filter(|_| v == &tx_outpoint)
            });
            actual_result.push(result.0);
        }

        actual_result == inputs.iter().map(|(_, e)| *e).collect::<Vec<bool>>()
    }

    #[test]
    /// ### Test Case 1
    ///
    ///  - *Tokens only*
    /// -  *Success*
    ///
    /// 1. Inputs contain two `TxIn`s for `Token`s of amounts `3` and `2`
    /// 2. Outputs contain `TxOut`s for `Token`s of amounts `3` and `2`
    fn test_tx_drs_tokens_only_success() {
        test_tx_drs_common(
            &[(3, None, None), (2, None, None)],
            &[(3, None), (2, None)],
            (true, "".to_string()),
        );
    }

    #[test]
    /// ### Test Case 2
    ///
    ///  - *Tokens only*
    /// -  *Failure*
    ///
    /// 1. Inputs contain two `TxIn`s for `Token`s of amounts `3` and `2`
    /// 2. Outputs contain `TxOut`s for `Token`s of amounts `3` and `3`
    /// 3. `TxIn` `Token`s amount does not match `TxOut` `Token`s amount
    fn test_tx_drs_tokens_only_failure_amount_mismatch() {
        test_tx_drs_common(
            &[(3, None, None), (2, None, None)],
            &[(3, None), (3, None)],
            (false, "TxOuts spent don't match TxIns spent".to_string()),
        );
    }

    #[test]
    /// ### Test Case 3
    ///
    ///  - *Items only*
    /// -  *Failure*
    ///
    /// 1. Inputs contain two `TxIn`s for `Item`s of amount `3` and `2` with different `genesis_hash` values
    /// 2. Outputs contain `TxOut`s for `Item`s of amount `3` and `3`
    /// 3. `TxIn` DRS matches `TxOut` DRS for `Item`s; Amount of `Item`s spent does not match    
    fn test_tx_drs_items_only_failure_amount_mismatch() {
        test_tx_drs_common(
            &[
                (3, Some("genesis_hash_1"), None),
                (2, Some("genesis_hash_2"), None),
            ],
            &[(3, Some("genesis_hash_1")), (3, Some("genesis_hash_2"))],
            (false, "TxOuts spent don't match TxIns spent".to_string()),
        );
    }

    #[test]
    /// ### Test Case 4
    ///
    ///  - *Items only*
    /// -  *Failure*
    ///
    /// 1. Inputs contain two `TxIn`s for `Item`s of amount `3` and `2` with different `genesis_hash` values
    /// 2. Outputs contain `TxOut`s for `Item`s of amount `3` and `2`
    /// 3. `TxIn` DRS does not match `TxOut` DRS for `Item`s; Amount of `Item`s spent matches     
    fn test_tx_drs_items_only_failure_drs_mismatch() {
        test_tx_drs_common(
            &[
                (3, Some("genesis_hash_1"), None),
                (2, Some("genesis_hash_2"), None),
            ],
            &[
                (3, Some("genesis_hash_1")),
                (2, Some("invalid_genesis_hash")),
            ],
            (false, "TxOuts spent don't match TxIns spent".to_string()),
        );
    }

    #[test]
    /// ### Test Case 5
    ///
    ///  - *Items and Tokens*
    /// -  *Success*
    ///
    /// 1. Inputs contain two `TxIn`s for `Item`s of amount `3` and `Token`s of amount `2`
    /// 2. Outputs contain `TxOut`s for `Item`s of amount `3` and `Token`s of amount `2`
    /// 3. `TxIn` DRS matches `TxOut` DRS for `Item`s; Amount of `Item`s and `Token`s spent matches      
    fn test_tx_drs_items_and_tokens_success() {
        test_tx_drs_common(
            &[(3, Some("genesis_hash"), None), (2, None, None)],
            &[(3, Some("genesis_hash")), (2, None)],
            (true, "".to_string()),
        );
    }

    #[test]
    /// ### Test Case 6
    ///
    ///  - *Items and Tokens*
    /// -  *Failure*
    ///
    /// 1. Inputs contain two `TxIn`s for `Item`s of amount `3` and `Token`s of amount `2`
    /// 2. Outputs contain `TxOut`s for `Item`s of amount `2` and `Token`s of amount `2`
    /// 3. `TxIn` DRS matches `TxOut` DRS for `Item`s; Amount of `Item`s spent does not match      
    fn test_tx_drs_items_and_tokens_failure_amount_mismatch() {
        test_tx_drs_common(
            &[(3, Some("genesis_hash"), None), (2, None, None)],
            &[(2, Some("genesis_hash")), (2, None)],
            (false, "TxOuts spent don't match TxIns spent".to_string()),
        );
    }

    #[test]
    /// ### Test Case 7
    ///
    ///  - *Items and Tokens*
    /// -  *Failure*
    ///
    /// 1. Inputs contain two `TxIn`s for `Item`s of amount `3` and `Token`s of amount `2`
    /// 2. Outputs contain `TxOut`s for `Item`s of amount `1` and Tokens of amount `1`
    /// 3. `TxIn` DRS does not match `TxOut` DRS for `Item`s; Amount of `Item`s and `Token`s spent does not match;             
    fn test_tx_drs_items_and_tokens_failure_amount_and_drs_mismatch() {
        let test_metadata: Option<String> = Some(
            "{\"name\":\"test\",\"description\":\"test\",\"image\":\"test\",\"url\":\"test\"}"
                .to_string(),
        );

        test_tx_drs_common(
            &[
                (3, Some("genesis_hash"), test_metadata.clone()),
                (2, None, test_metadata),
            ],
            &[(1, Some("invalid_genesis_hash")), (1, None)],
            (false, "TxOuts spent don't match TxIns spent".to_string()),
        );
    }

    /// Test transaction validation with multiple different DRS
    /// configurations for `TxIn` and `TxOut` values
    fn test_tx_drs_common(
        inputs: &[(u64, Option<&str>, Option<String>)],
        outputs: &[(u64, Option<&str>)],
        expected_result: (bool, String),
    ) {
        ///
        /// Arrange
        ///
        let (utxo, tx) = generate_tx_with_ins_and_outs_assets(inputs, outputs);

        ///
        /// Act
        ///
        let actual_result = tx_is_valid(&tx, 100, |v| utxo.get(v));

        ///
        /// Assert
        ///
        assert_eq!(actual_result, expected_result);
    }

    #[test]
    /// Checks that incorrect member interpret scripts are validated as such
    fn test_fail_interpret_valid() {
        let (_pk, sk) = sign::gen_keypair();
        let (pk, _sk) = sign::gen_keypair();
        let t_hash = hex::encode(vec![0, 0, 0]);
        let signature = sign::sign_detached(t_hash.as_bytes(), &sk);

        let tx_const = TxConstructor {
            previous_out: OutPoint::new(t_hash, 0),
            signatures: vec![signature],
            pub_keys: vec![pk],
        };

        let tx_ins = create_multisig_member_tx_ins(vec![tx_const]);

        assert!(!&tx_ins[0].clone().script_signature.interpret());
    }

    #[test]
    /// Checks that interpret scripts are validated as such
    fn test_pass_interpret_valid() {
        let (pk, sk) = sign::gen_keypair();
        let t_hash = hex::encode(vec![0, 0, 0]);
        let signature = sign::sign_detached(t_hash.as_bytes(), &sk);

        let tx_const = TxConstructor {
            previous_out: OutPoint::new(t_hash, 0),
            signatures: vec![signature],
            pub_keys: vec![pk],
        };

        let tx_ins = create_multisig_member_tx_ins(vec![tx_const]);

        assert!(&tx_ins[0].clone().script_signature.interpret());
    }
}<|MERGE_RESOLUTION|>--- conflicted
+++ resolved
@@ -105,28 +105,15 @@
 
         debug!("full_tx_hash: {:?}", full_tx_hash);
 
-<<<<<<< HEAD
         match (tx_out_pk) {
             AnyAddress::P2PKH(address) =>
                 if !tx_has_valid_p2pkh_sig(&tx_in.script_signature, &full_tx_hash, address)
                     // TODO: jrabil: P2SH    && !tx_has_valid_p2sh_script(&tx_in.script_signature, pk)
                 {
                     error!("INVALID SIGNATURE OR SCRIPT TYPE");
-                    return false;
+                    return (false, "Invalid signature".to_string());
                 }
-            _ => return false,
-=======
-        if let Some(pk) = tx_out_pk {
-            // Check will need to include other signature types here
-            if !tx_has_valid_p2pkh_sig(&tx_in.script_signature, &full_tx_hash, pk)
-                && !tx_has_valid_p2sh_script(&tx_in.script_signature, pk)
-            {
-                error!("INVALID SIGNATURE OR SCRIPT TYPE");
-                return (false, "Invalid signature or script structure".to_string());
-            }
-        } else {
-            return (false, "Previous outpoint has no public key".to_string());
->>>>>>> fe23251d
+            _ => return (false, format!("Previous outpoint has invalid public key: {:?}", tx_out_pk)),
         }
 
         let asset = tx_out.value.clone().with_fixed_hash(tx_out_point);
@@ -158,33 +145,11 @@
     let mut tx_outs_spent: AssetValues = Default::default();
 
     for tx_out in tx_outs {
-<<<<<<< HEAD
-=======
-        // Addresses must have valid length
-        if let Some(addr) = &tx_out.script_public_key {
-            if !address_has_valid_length(addr) {
-                trace!("Address has invalid length");
-                return (false, "Address in output has invalid length".to_string());
-            }
-        }
-
->>>>>>> fe23251d
         tx_outs_spent.update_add(&tx_out.value);
     }
 
     // Check fees as well
     for fee in fees {
-<<<<<<< HEAD
-=======
-        // Addresses must have valid length
-        if let Some(addr) = &fee.script_public_key {
-            if !address_has_valid_length(addr) {
-                trace!("Address has invalid length");
-                return (false, "Address in fee has invalid length".to_string());
-            }
-        }
-
->>>>>>> fe23251d
         tx_outs_spent.update_add(&fee.value);
     }
 
@@ -3158,7 +3123,7 @@
     ///
     /// 1. Inputs contain two `TxIn`s for `Item`s of amount `3` and `Token`s of amount `2`
     /// 2. Outputs contain `TxOut`s for `Item`s of amount `1` and Tokens of amount `1`
-    /// 3. `TxIn` DRS does not match `TxOut` DRS for `Item`s; Amount of `Item`s and `Token`s spent does not match;             
+    /// 3. `TxIn` DRS does not match `TxOut` DRS for `Item`s; Amount of `Item`s and `Token`s spent does not match;
     fn test_tx_drs_items_and_tokens_failure_amount_and_drs_mismatch() {
         let test_metadata: Option<String> = Some(
             "{\"name\":\"test\",\"description\":\"test\",\"image\":\"test\",\"url\":\"test\"}"
