--- conflicted
+++ resolved
@@ -2613,7 +2613,6 @@
     }
 
     /// Util function to create p2pkh TxIns
-<<<<<<< HEAD
     fn create_multisig_tx_ins(tx_values: &[(OutPoint, &[Signature], &[PublicKey])], m: usize) -> Vec<TxIn> {
         tx_values.iter()
             .map(|(previous_out, signatures, pub_keys)| {
@@ -2621,7 +2620,7 @@
                 new_tx_in.script_signature = Script::multisig_validation(
                     m,
                     pub_keys.len(),
-                    previous_out.t_hash.clone(),
+                    hex::decode(&previous_out.t_hash).unwrap(),
                     signatures.to_vec(),
                     pub_keys.to_vec(),
                 );
@@ -2637,7 +2636,7 @@
             .map(|(previous_out, signature, pub_key)| {
                 let mut new_tx_in = TxIn::new();
                 new_tx_in.script_signature = Script::member_multisig(
-                    previous_out.t_hash.clone(),
+                    hex::decode(&previous_out.t_hash).unwrap(),
                     pub_key.clone(),
                     signature.clone(),
                 );
@@ -2645,45 +2644,6 @@
                 new_tx_in
             })
             .collect()
-=======
-    fn create_multisig_tx_ins(tx_values: Vec<TxConstructor>, m: usize) -> Vec<TxIn> {
-        let mut tx_ins = Vec::new();
-
-        for entry in tx_values {
-            let mut new_tx_in = TxIn::new();
-            new_tx_in.script_signature = Script::multisig_validation(
-                m,
-                entry.pub_keys.len(),
-                hex::decode(&entry.previous_out.t_hash).unwrap(),
-                entry.signatures,
-                entry.pub_keys,
-            );
-            new_tx_in.previous_out = Some(entry.previous_out);
-
-            tx_ins.push(new_tx_in);
-        }
-
-        tx_ins
-    }
-
-    /// Util function to create multisig member TxIns
-    fn create_multisig_member_tx_ins(tx_values: Vec<TxConstructor>) -> Vec<TxIn> {
-        let mut tx_ins = Vec::new();
-
-        for entry in tx_values {
-            let mut new_tx_in = TxIn::new();
-            new_tx_in.script_signature = Script::member_multisig(
-                hex::decode(&entry.previous_out.t_hash).unwrap(),
-                entry.pub_keys[0],
-                entry.signatures[0],
-            );
-            new_tx_in.previous_out = Some(entry.previous_out);
-
-            tx_ins.push(new_tx_in);
-        }
-
-        tx_ins
->>>>>>> 5bc9cc06
     }
 
     #[test]
@@ -2729,15 +2689,7 @@
         let t_hash = hex::encode(vec![0, 0, 0]);
         let signature = sign::sign_detached(t_hash.as_bytes(), &sk);
 
-<<<<<<< HEAD
         let tx_const = (OutPoint::new(t_hash, 0), signature, pk);
-=======
-        let tx_const = TxConstructor {
-            previous_out: OutPoint::new(t_hash, 0),
-            signatures: vec![signature],
-            pub_keys: vec![pk],
-        };
->>>>>>> 5bc9cc06
 
         let tx_ins = create_multisig_member_tx_ins(&[tx_const]);
 
@@ -2752,15 +2704,7 @@
         let t_hash = hex::encode(vec![0, 0, 0]);
         let signature = sign::sign_detached(t_hash.as_bytes(), &sk);
 
-<<<<<<< HEAD
         let tx_const = (OutPoint::new(t_hash, 0), signature, pk);
-=======
-        let tx_const = TxConstructor {
-            previous_out: OutPoint::new(t_hash, 0),
-            signatures: vec![signature],
-            pub_keys: vec![pk],
-        };
->>>>>>> 5bc9cc06
 
         let tx_ins = create_multisig_member_tx_ins(&[tx_const]);
 
@@ -2780,23 +2724,12 @@
 
         let tx_const = TxConstructor {
             previous_out: outpoint,
-<<<<<<< HEAD
-            address_version,
-=======
-            signatures: vec![],
-            pub_keys: vec![pk],
->>>>>>> 5bc9cc06
         };
 
         let tx_outs = vec![];
         let mut tx_ins = construct_payment_tx_ins(vec![tx_const]);
-<<<<<<< HEAD
         tx_ins = update_input_signatures(&crate::utils::transaction_utils::tx_ins_to_p2pkh_constructors(&tx_ins, &key_material), &tx_outs, &key_material);
-          
-=======
-        tx_ins = update_input_signatures(&tx_ins, &tx_outs, &key_material);
-
->>>>>>> 5bc9cc06
+
         let hash_to_sign = construct_tx_in_out_signable_hash(&tx_ins[0], &tx_outs);
         let tx_out_pk = construct_address(&pk);
 
@@ -2821,12 +2754,6 @@
 
         let tx_const = TxConstructor {
             previous_out: outpoint,
-<<<<<<< HEAD
-            address_version,
-=======
-            signatures: vec![signature],
-            pub_keys: vec![second_pk],
->>>>>>> 5bc9cc06
         };
 
         let tx_ins = construct_payment_tx_ins(vec![tx_const]);
@@ -2852,12 +2779,6 @@
 
         let tx_const = TxConstructor {
             previous_out: outpoint,
-<<<<<<< HEAD
-            address_version,
-=======
-            signatures: vec![signature],
-            pub_keys: vec![pk],
->>>>>>> 5bc9cc06
         };
 
         let mut tx_ins = Vec::new();
@@ -2892,12 +2813,6 @@
 
         let tx_const = TxConstructor {
             previous_out: outpoint,
-<<<<<<< HEAD
-            address_version,
-=======
-            signatures: vec![signature],
-            pub_keys: vec![pk],
->>>>>>> 5bc9cc06
         };
 
         let mut tx_ins = Vec::new();
@@ -2935,19 +2850,9 @@
         let first_sig = sign::sign_detached(check_data.as_bytes(), &first_sk);
         let second_sig = sign::sign_detached(check_data.as_bytes(), &second_sk);
 
-<<<<<<< HEAD
         let tx_ins = create_multisig_tx_ins(&[
             (OutPoint::new(check_data, 0), &[first_sig, second_sig], &[first_pk, second_pk, third_pk]),
         ], m);
-=======
-        let tx_const = TxConstructor {
-            previous_out: OutPoint::new(check_data, 0),
-            signatures: vec![first_sig, second_sig],
-            pub_keys: vec![first_pk, second_pk, third_pk],
-        };
-
-        let tx_ins = create_multisig_tx_ins(vec![tx_const], m);
->>>>>>> 5bc9cc06
 
         assert!(&tx_ins[0].script_signature.interpret());
     }
@@ -3210,15 +3115,7 @@
         let t_hash = hex::encode(vec![0, 0, 0]);
         let signature = sign::sign_detached(t_hash.as_bytes(), &sk);
 
-<<<<<<< HEAD
         let tx_const = (OutPoint::new(t_hash, 0), signature, pk);
-=======
-        let tx_const = TxConstructor {
-            previous_out: OutPoint::new(t_hash, 0),
-            signatures: vec![signature],
-            pub_keys: vec![pk],
-        };
->>>>>>> 5bc9cc06
 
         let tx_ins = create_multisig_member_tx_ins(&[tx_const]);
 
@@ -3232,15 +3129,7 @@
         let t_hash = hex::encode(vec![0, 0, 0]);
         let signature = sign::sign_detached(t_hash.as_bytes(), &sk);
 
-<<<<<<< HEAD
         let tx_const = (OutPoint::new(t_hash, 0), signature, pk);
-=======
-        let tx_const = TxConstructor {
-            previous_out: OutPoint::new(t_hash, 0),
-            signatures: vec![signature],
-            pub_keys: vec![pk],
-        };
->>>>>>> 5bc9cc06
 
         let tx_ins = create_multisig_member_tx_ins(&[tx_const]);
 
